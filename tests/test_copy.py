from __future__ import unicode_literals

import errno
import datetime
import os
import unittest
import tempfile
import shutil
import calendar

from parameterized import parameterized

import fs.copy
from fs import open_fs


<<<<<<< HEAD
class TestCopy(unittest.TestCase):
    @parameterized.expand([(0,), (1,), (2,), (4,)])
    def test_copy_fs(self, workers):
        namespaces = ("details", "modified")

        src_fs = open_fs("mem://")
        src_fs.makedirs("foo/bar")
        src_fs.makedirs("foo/empty")
        src_fs.touch("test.txt")
        src_fs.touch("foo/bar/baz.txt")
        src_file1_info = src_fs.getinfo("test.txt", namespaces)
        src_file2_info = src_fs.getinfo("foo/bar/baz.txt", namespaces)

        dst_fs = open_fs("mem://")
        fs.copy.copy_fs(src_fs, dst_fs, workers=workers, preserve_time=True)
=======
def _create_sandbox_dir(prefix="pyfilesystem2_sandbox_", home=None):
    if home is None:
        return tempfile.mkdtemp(prefix=prefix)
    else:
        sandbox_path = os.path.join(home, prefix)
        mkdirp(sandbox_path)
        return sandbox_path


def _touch(root, filepath):
    # create abs filename
    abs_filepath = os.path.join(root, filepath)
    # create dir
    dirname = os.path.dirname(abs_filepath)
    mkdirp(dirname)
    # touch file
    with open(abs_filepath, "a"):
        os.utime(
            abs_filepath, None
        )  # update the mtime in case the file exists, same as touch

    return abs_filepath


def _write_file(filepath, write_chars=1024):
    with open(filepath, "w") as f:
        f.write("1" * write_chars)
    return filepath


def _delay_file_utime(filepath, delta_sec):
    utcnow = datetime.datetime.utcnow()
    unix_timestamp = calendar.timegm(utcnow.timetuple())
    times = unix_timestamp + delta_sec, unix_timestamp + delta_sec
    os.utime(filepath, times)


def mkdirp(path):
    # os.makedirs(path, exist_ok=True) only for python3.?
    try:
        os.makedirs(path)
    except OSError as exc:
        if exc.errno == errno.EEXIST and os.path.isdir(path):
            pass
        else:
            raise


class TestCopySimple(unittest.TestCase):
    def test_copy_fs(self):
        for workers in (0, 1, 2, 4):
            src_fs = open_fs("mem://")
            src_fs.makedirs("foo/bar")
            src_fs.makedirs("foo/empty")
            src_fs.touch("test.txt")
            src_fs.touch("foo/bar/baz.txt")
>>>>>>> 5f737783

        self.assertTrue(dst_fs.isdir("foo/empty"))
        self.assertTrue(dst_fs.isdir("foo/bar"))
        self.assertTrue(dst_fs.isfile("test.txt"))

        dst_file1_info = dst_fs.getinfo("test.txt", namespaces)
        dst_file2_info = dst_fs.getinfo("foo/bar/baz.txt", namespaces)
        self.assertEqual(dst_file1_info.modified, src_file1_info.modified)
        self.assertEqual(dst_file2_info.modified, src_file2_info.modified)

    def test_copy_value_error(self):
        src_fs = open_fs("mem://")
        dst_fs = open_fs("mem://")
        with self.assertRaises(ValueError):
            fs.copy.copy_fs(src_fs, dst_fs, workers=-1)

    def test_copy_dir0(self):
        namespaces = ("details", "modified")

        src_fs = open_fs("mem://")
        src_fs.makedirs("foo/bar")
        src_fs.makedirs("foo/empty")
        src_fs.touch("test.txt")
        src_fs.touch("foo/bar/baz.txt")
        src_file2_info = src_fs.getinfo("foo/bar/baz.txt", namespaces)

        with open_fs("mem://") as dst_fs:
            fs.copy.copy_dir(src_fs, "/foo", dst_fs, "/", workers=0, preserve_time=True)
            self.assertTrue(dst_fs.isdir("bar"))
            self.assertTrue(dst_fs.isdir("empty"))
            self.assertTrue(dst_fs.isfile("bar/baz.txt"))

            dst_file2_info = dst_fs.getinfo("bar/baz.txt", namespaces)
            self.assertEqual(dst_file2_info.modified, src_file2_info.modified)

    @parameterized.expand([(0,), (1,), (2,), (4,)])
    def test_copy_dir(self, workers):
        namespaces = ("details", "modified")

        src_fs = open_fs("mem://")
        src_fs.makedirs("foo/bar")
        src_fs.makedirs("foo/empty")
        src_fs.touch("test.txt")
        src_fs.touch("foo/bar/baz.txt")
        src_file2_info = src_fs.getinfo("foo/bar/baz.txt", namespaces)

        with open_fs("mem://") as dst_fs:
            fs.copy.copy_dir(
                src_fs, "/foo", dst_fs, "/", workers=workers, preserve_time=True
            )
            self.assertTrue(dst_fs.isdir("bar"))
            self.assertTrue(dst_fs.isdir("empty"))
            self.assertTrue(dst_fs.isfile("bar/baz.txt"))

            dst_file2_info = dst_fs.getinfo("bar/baz.txt", namespaces)
            self.assertEqual(dst_file2_info.modified, src_file2_info.modified)

    def test_copy_large(self):
        data1 = b"foo" * 512 * 1024
        data2 = b"bar" * 2 * 512 * 1024
        data3 = b"baz" * 3 * 512 * 1024
        data4 = b"egg" * 7 * 512 * 1024
        with open_fs("temp://") as src_fs:
            src_fs.writebytes("foo", data1)
            src_fs.writebytes("bar", data2)
            src_fs.makedir("dir1").writebytes("baz", data3)
            src_fs.makedirs("dir2/dir3").writebytes("egg", data4)
            for workers in (0, 1, 2, 4):
                with open_fs("temp://") as dst_fs:
                    fs.copy.copy_fs(src_fs, dst_fs, workers=workers)
                    self.assertEqual(dst_fs.readbytes("foo"), data1)
                    self.assertEqual(dst_fs.readbytes("bar"), data2)
                    self.assertEqual(dst_fs.readbytes("dir1/baz"), data3)
                    self.assertEqual(dst_fs.readbytes("dir2/dir3/egg"), data4)

    def test_copy_dir_on_copy(self):
        src_fs = open_fs("mem://")
        src_fs.touch("baz.txt")

        on_copy_calls = []

        def on_copy(*args):
            on_copy_calls.append(args)

        dst_fs = open_fs("mem://")
        fs.copy.copy_dir(src_fs, "/", dst_fs, "/", on_copy=on_copy)
        self.assertEqual(on_copy_calls, [(src_fs, "/baz.txt", dst_fs, "/baz.txt")])


class TestCopyIfNewer(unittest.TestCase):
    copy_if_condition = "newer"

    def test_copy_file_if_same_fs(self):
        src_fs = open_fs("mem://")
        src_fs.makedir("foo2").touch("exists")
        src_fs.makedir("foo1").touch("test1.txt")
        src_fs.settimes(
            "foo2/exists", datetime.datetime.utcnow() + datetime.timedelta(hours=1)
        )
        self.assertTrue(
            fs.copy.copy_file_if(
                src_fs,
                "foo1/test1.txt",
                src_fs,
                "foo2/test1.txt.copy",
                self.copy_if_condition,
            )
        )
        self.assertFalse(
            fs.copy.copy_file_if(
                src_fs, "foo1/test1.txt", src_fs, "foo2/exists", self.copy_if_condition
            )
        )
        self.assertTrue(src_fs.exists("foo2/test1.txt.copy"))

    def test_copy_file_if_dst_is_older(self):
        try:
            # create first dst ==> dst is older the src ==> file should be copied
            dst_dir = _create_sandbox_dir()
            dst_file1 = _touch(dst_dir, "file1.txt")
            _write_file(dst_file1)

            src_dir = _create_sandbox_dir()
            src_file1 = _touch(src_dir, "file1.txt")
            _write_file(src_file1)

            # ensure src file is newer than dst, changing its modification time
            _delay_file_utime(src_file1, delta_sec=60)

            src_fs = open_fs("osfs://" + src_dir)
            dst_fs = open_fs("osfs://" + dst_dir)

            self.assertTrue(dst_fs.exists("/file1.txt"))

            copied = fs.copy.copy_file_if(
                src_fs, "/file1.txt", dst_fs, "/file1.txt", self.copy_if_condition
            )

            self.assertTrue(copied)
            self.assertTrue(dst_fs.exists("/file1.txt"))
        finally:
            shutil.rmtree(src_dir)
            shutil.rmtree(dst_dir)

    def test_copy_file_if_dst_doesnt_exists(self):
        try:
            src_dir = _create_sandbox_dir()
            src_file1 = _touch(src_dir, "file1.txt")
            _write_file(src_file1)

            dst_dir = _create_sandbox_dir()

            src_fs = open_fs("osfs://" + src_dir)
            dst_fs = open_fs("osfs://" + dst_dir)

            copied = fs.copy.copy_file_if(
                src_fs, "/file1.txt", dst_fs, "/file1.txt", self.copy_if_condition
            )

            self.assertTrue(copied)
            self.assertTrue(dst_fs.exists("/file1.txt"))
        finally:
            shutil.rmtree(src_dir)
            shutil.rmtree(dst_dir)

    def test_copy_file_if_dst_is_newer(self):
        try:
            src_dir = _create_sandbox_dir()
            src_file1 = _touch(src_dir, "file1.txt")
            _write_file(src_file1)

            dst_dir = _create_sandbox_dir()
            dst_file1 = _touch(dst_dir, "file1.txt")
            _write_file(dst_file1)

            # ensure dst file is newer than src, changing its modification time
            _delay_file_utime(dst_file1, delta_sec=60)

            src_fs = open_fs("osfs://" + src_dir)
            dst_fs = open_fs("osfs://" + dst_dir)

            self.assertTrue(dst_fs.exists("/file1.txt"))

            copied = fs.copy.copy_file_if(
                src_fs, "/file1.txt", dst_fs, "/file1.txt", self.copy_if_condition
            )

            self.assertFalse(copied)
        finally:
            shutil.rmtree(src_dir)
            shutil.rmtree(dst_dir)

    def test_copy_fs_if(self):
        try:
            dst_dir = _create_sandbox_dir()
            dst_file1 = _touch(dst_dir, "file1.txt")
            dst_file2 = _touch(dst_dir, "file2.txt")
            _write_file(dst_file1)
            _write_file(dst_file2)

            src_dir = _create_sandbox_dir()
            src_file1 = _touch(src_dir, "file1.txt")
            src_file2 = _touch(src_dir, "file2.txt")
            src_file3 = _touch(src_dir, "file3.txt")
            _write_file(src_file1)
            _write_file(src_file2)
            _write_file(src_file3)

            # ensure src_file1 is newer than dst_file1, changing its modification time
            # ensure dst_file2 is newer than src_file2, changing its modification time
            _delay_file_utime(src_file1, delta_sec=60)
            _delay_file_utime(dst_file2, delta_sec=60)

            src_fs = open_fs("osfs://" + src_dir)
            dst_fs = open_fs("osfs://" + dst_dir)

            self.assertTrue(dst_fs.exists("/file1.txt"))
            self.assertTrue(dst_fs.exists("/file2.txt"))

            copied = []

            def on_copy(src_fs, src_path, dst_fs, dst_path):
                copied.append(dst_path)

            fs.copy.copy_fs_if(
                src_fs, dst_fs, on_copy=on_copy, condition=self.copy_if_condition
            )

            self.assertTrue("/file1.txt" in copied)
            self.assertTrue("/file2.txt" not in copied)
            self.assertTrue("/file3.txt" in copied)
            self.assertTrue(dst_fs.exists("/file1.txt"))
            self.assertTrue(dst_fs.exists("/file2.txt"))
            self.assertTrue(dst_fs.exists("/file3.txt"))

            src_fs.close()
            dst_fs.close()

        finally:
            shutil.rmtree(src_dir)
            shutil.rmtree(dst_dir)

    def test_copy_dir_if(self):
        try:
            src_dir = _create_sandbox_dir()
            src_file1 = _touch(src_dir, "file1.txt")
            _write_file(src_file1)

            src_file2 = _touch(src_dir, os.path.join("one_level_down", "file2.txt"))
            _write_file(src_file2)

            dst_dir = _create_sandbox_dir()
            mkdirp(os.path.join(dst_dir, "target_dir"))
            dst_file1 = _touch(dst_dir, os.path.join("target_dir", "file1.txt"))
            _write_file(dst_file1)

            # ensure dst file is newer than src, changing its modification time
            _delay_file_utime(dst_file1, delta_sec=60)

            src_fs = open_fs("osfs://" + src_dir)
            dst_fs = open_fs("osfs://" + dst_dir)

            copied = []

            def on_copy(src_fs, src_path, dst_fs, dst_path):
                copied.append(dst_path)

            fs.copy.copy_dir_if(
                src_fs,
                "/",
                dst_fs,
                "/target_dir/",
                on_copy=on_copy,
                condition=self.copy_if_condition,
            )

            self.assertEqual(copied, ["/target_dir/one_level_down/file2.txt"])
            self.assertTrue(dst_fs.exists("/target_dir/one_level_down/file2.txt"))

            src_fs.close()
            dst_fs.close()
        finally:
            shutil.rmtree(src_dir)
            shutil.rmtree(dst_dir)

    def test_copy_dir_if_same_fs(self):
        try:
            src_dir = _create_sandbox_dir()
            src_file1 = _touch(src_dir, "src" + os.sep + "file1.txt")
            _write_file(src_file1)

            _create_sandbox_dir(home=src_dir)

            src_fs = open_fs("osfs://" + src_dir)

            copied = []

            def on_copy(src_fs, src_path, dst_fs, dst_path):
                copied.append(dst_path)

            fs.copy.copy_dir_if(
                src_fs, "/src", src_fs, "/dst", on_copy=on_copy, condition="newer"
            )

            self.assertEqual(copied, ["/dst/file1.txt"])
            self.assertTrue(src_fs.exists("/dst/file1.txt"))

            src_fs.close()

        finally:
            shutil.rmtree(src_dir)

    def test_copy_dir_if_multiple_files(self):
        try:
            src_dir = _create_sandbox_dir()
            src_fs = open_fs("osfs://" + src_dir)
            src_fs.makedirs("foo/bar")
            src_fs.makedirs("foo/empty")
            src_fs.touch("test.txt")
            src_fs.touch("foo/bar/baz.txt")

            dst_dir = _create_sandbox_dir()
            dst_fs = open_fs("osfs://" + dst_dir)

            fs.copy.copy_dir_if(src_fs, "/foo", dst_fs, "/", condition="newer")

            self.assertTrue(dst_fs.isdir("bar"))
            self.assertTrue(dst_fs.isdir("empty"))
            self.assertTrue(dst_fs.isfile("bar/baz.txt"))
        finally:
            shutil.rmtree(src_dir)
            shutil.rmtree(dst_dir)


class TestCopyIfOlder(unittest.TestCase):
    copy_if_condition = "older"

    def test_copy_file_if_same_fs(self):
        src_fs = open_fs("mem://")
        src_fs.makedir("foo2").touch("exists")
        src_fs.makedir("foo1").touch("test1.txt")
        src_fs.settimes(
            "foo2/exists", datetime.datetime.utcnow() - datetime.timedelta(hours=1)
        )
        self.assertTrue(
            fs.copy.copy_file_if(
                src_fs,
                "foo1/test1.txt",
                src_fs,
                "foo2/test1.txt.copy",
                self.copy_if_condition,
            )
        )
        self.assertFalse(
            fs.copy.copy_file_if(
                src_fs, "foo1/test1.txt", src_fs, "foo2/exists", self.copy_if_condition
            )
        )
        self.assertTrue(src_fs.exists("foo2/test1.txt.copy"))

    def test_copy_file_if_dst_is_older(self):
        try:
            # create first dst ==> dst is older the src ==> file should be copied
            dst_dir = _create_sandbox_dir()
            dst_file1 = _touch(dst_dir, "file1.txt")
            _write_file(dst_file1)

            src_dir = _create_sandbox_dir()
            src_file1 = _touch(src_dir, "file1.txt")
            _write_file(src_file1)

            # ensure src file is newer than dst, changing its modification time
            _delay_file_utime(src_file1, delta_sec=60)

            src_fs = open_fs("osfs://" + src_dir)
            dst_fs = open_fs("osfs://" + dst_dir)

            self.assertTrue(dst_fs.exists("/file1.txt"))

            copied = fs.copy.copy_file_if(
                src_fs, "/file1.txt", dst_fs, "/file1.txt", self.copy_if_condition
            )

            self.assertFalse(copied)
            self.assertTrue(dst_fs.exists("/file1.txt"))
        finally:
            shutil.rmtree(src_dir)
            shutil.rmtree(dst_dir)

    def test_copy_file_if_dst_doesnt_exists(self):
        try:
            src_dir = _create_sandbox_dir()
            src_file1 = _touch(src_dir, "file1.txt")
            _write_file(src_file1)

            dst_dir = _create_sandbox_dir()

            src_fs = open_fs("osfs://" + src_dir)
            dst_fs = open_fs("osfs://" + dst_dir)

            copied = fs.copy.copy_file_if(
                src_fs, "/file1.txt", dst_fs, "/file1.txt", self.copy_if_condition
            )

            self.assertTrue(copied)
            self.assertTrue(dst_fs.exists("/file1.txt"))
        finally:
            shutil.rmtree(src_dir)
            shutil.rmtree(dst_dir)

    def test_copy_file_if_dst_is_newer(self):
        try:
            src_dir = _create_sandbox_dir()
            src_file1 = _touch(src_dir, "file1.txt")
            _write_file(src_file1)

            dst_dir = _create_sandbox_dir()
            dst_file1 = _touch(dst_dir, "file1.txt")
            _write_file(dst_file1)

            # ensure dst file is newer than src, changing its modification time
            _delay_file_utime(dst_file1, delta_sec=60)

            src_fs = open_fs("osfs://" + src_dir)
            dst_fs = open_fs("osfs://" + dst_dir)

            self.assertTrue(dst_fs.exists("/file1.txt"))

            copied = fs.copy.copy_file_if(
                src_fs, "/file1.txt", dst_fs, "/file1.txt", self.copy_if_condition
            )

            self.assertTrue(copied)
        finally:
            shutil.rmtree(src_dir)
            shutil.rmtree(dst_dir)

    def test_copy_fs_if(self):
        try:
            dst_dir = _create_sandbox_dir()
            dst_file1 = _touch(dst_dir, "file1.txt")
            dst_file2 = _touch(dst_dir, "file2.txt")
            _write_file(dst_file1)
            _write_file(dst_file2)

            src_dir = _create_sandbox_dir()
            src_file1 = _touch(src_dir, "file1.txt")
            src_file2 = _touch(src_dir, "file2.txt")
            src_file3 = _touch(src_dir, "file3.txt")
            _write_file(src_file1)
            _write_file(src_file2)
            _write_file(src_file3)

            # ensure src_file1 is newer than dst_file1, changing its modification time
            # ensure dst_file2 is newer than src_file2, changing its modification time
            _delay_file_utime(src_file1, delta_sec=60)
            _delay_file_utime(dst_file2, delta_sec=60)

            src_fs = open_fs("osfs://" + src_dir)
            dst_fs = open_fs("osfs://" + dst_dir)

            self.assertTrue(dst_fs.exists("/file1.txt"))
            self.assertTrue(dst_fs.exists("/file2.txt"))

            copied = []

            def on_copy(src_fs, src_path, dst_fs, dst_path):
                copied.append(dst_path)

            fs.copy.copy_fs_if(
                src_fs, dst_fs, on_copy=on_copy, condition=self.copy_if_condition
            )

            self.assertTrue("/file1.txt" not in copied)
            self.assertTrue("/file2.txt" in copied)
            self.assertTrue("/file3.txt" in copied)
            self.assertTrue(dst_fs.exists("/file1.txt"))
            self.assertTrue(dst_fs.exists("/file2.txt"))
            self.assertTrue(dst_fs.exists("/file3.txt"))

            src_fs.close()
            dst_fs.close()

        finally:
            shutil.rmtree(src_dir)
            shutil.rmtree(dst_dir)

    def test_copy_dir_if(self):
        try:
            src_dir = _create_sandbox_dir()
            src_file1 = _touch(src_dir, "file1.txt")
            _write_file(src_file1)

            src_file2 = _touch(src_dir, os.path.join("one_level_down", "file2.txt"))
            _write_file(src_file2)

            dst_dir = _create_sandbox_dir()
            mkdirp(os.path.join(dst_dir, "target_dir"))
            dst_file1 = _touch(dst_dir, os.path.join("target_dir", "file1.txt"))
            _write_file(dst_file1)

            # ensure src file is newer than dst, changing its modification time
            _delay_file_utime(src_file1, delta_sec=60)

            src_fs = open_fs("osfs://" + src_dir)
            dst_fs = open_fs("osfs://" + dst_dir)

            copied = []

            def on_copy(src_fs, src_path, dst_fs, dst_path):
                copied.append(dst_path)

            fs.copy.copy_dir_if(
                src_fs,
                "/",
                dst_fs,
                "/target_dir/",
                on_copy=on_copy,
                condition=self.copy_if_condition,
            )

            self.assertEqual(copied, ["/target_dir/one_level_down/file2.txt"])
            self.assertTrue(dst_fs.exists("/target_dir/one_level_down/file2.txt"))

            src_fs.close()
            dst_fs.close()
        finally:
            shutil.rmtree(src_dir)
            shutil.rmtree(dst_dir)

    def test_copy_dir_if_same_fs(self):
        try:
            src_dir = _create_sandbox_dir()
            src_file1 = _touch(src_dir, "src" + os.sep + "file1.txt")
            _write_file(src_file1)

            _create_sandbox_dir(home=src_dir)

            src_fs = open_fs("osfs://" + src_dir)

            copied = []

            def on_copy(src_fs, src_path, dst_fs, dst_path):
                copied.append(dst_path)

            fs.copy.copy_dir_if(
                src_fs, "/src", src_fs, "/dst", on_copy=on_copy, condition="newer"
            )

            self.assertEqual(copied, ["/dst/file1.txt"])
            self.assertTrue(src_fs.exists("/dst/file1.txt"))

            src_fs.close()

        finally:
            shutil.rmtree(src_dir)

    def test_copy_dir_if_multiple_files(self):
        try:
            src_dir = _create_sandbox_dir()
            src_fs = open_fs("osfs://" + src_dir)
            src_fs.makedirs("foo/bar")
            src_fs.makedirs("foo/empty")
            src_fs.touch("test.txt")
            src_fs.touch("foo/bar/baz.txt")

            dst_dir = _create_sandbox_dir()
            dst_fs = open_fs("osfs://" + dst_dir)

            fs.copy.copy_dir_if(src_fs, "/foo", dst_fs, "/", condition="newer")

            self.assertTrue(dst_fs.isdir("bar"))
            self.assertTrue(dst_fs.isdir("empty"))
            self.assertTrue(dst_fs.isfile("bar/baz.txt"))
        finally:
            shutil.rmtree(src_dir)
            shutil.rmtree(dst_dir)


class TestCopyIfExists(unittest.TestCase):
    copy_if_condition = "exists"

    def test_copy_file_if_same_fs(self):
        src_fs = open_fs("mem://")
        src_fs.makedir("foo2").touch("exists")
        src_fs.makedir("foo1").touch("test1.txt")
        self.assertFalse(
            fs.copy.copy_file_if(
                src_fs,
                "foo1/test1.txt",
                src_fs,
                "foo2/test1.txt.copy",
                self.copy_if_condition,
            )
        )
        self.assertTrue(
            fs.copy.copy_file_if(
                src_fs, "foo1/test1.txt", src_fs, "foo2/exists", self.copy_if_condition
            )
        )
        self.assertFalse(src_fs.exists("foo2/test1.txt.copy"))

    def test_copy_file_if_dst_doesnt_exists(self):
        try:
            src_dir = _create_sandbox_dir()
            src_file1 = _touch(src_dir, "file1.txt")
            _write_file(src_file1)

            dst_dir = _create_sandbox_dir()

            src_fs = open_fs("osfs://" + src_dir)
            dst_fs = open_fs("osfs://" + dst_dir)

            copied = fs.copy.copy_file_if(
                src_fs, "/file1.txt", dst_fs, "/file1.txt", self.copy_if_condition
            )

            self.assertFalse(copied)
            self.assertFalse(dst_fs.exists("/file1.txt"))
        finally:
            shutil.rmtree(src_dir)
            shutil.rmtree(dst_dir)

    def test_copy_file_if_dst_exists(self):
        try:
            src_dir = _create_sandbox_dir()
            src_file1 = _touch(src_dir, "file1.txt")
            _write_file(src_file1)

            dst_dir = _create_sandbox_dir()
            dst_file1 = _touch(dst_dir, "file1.txt")
            _write_file(dst_file1)

            src_fs = open_fs("osfs://" + src_dir)
            dst_fs = open_fs("osfs://" + dst_dir)

            self.assertTrue(dst_fs.exists("/file1.txt"))

            copied = fs.copy.copy_file_if(
                src_fs, "/file1.txt", dst_fs, "/file1.txt", self.copy_if_condition
            )

            self.assertTrue(copied)
        finally:
            shutil.rmtree(src_dir)
            shutil.rmtree(dst_dir)

    def test_copy_fs_if(self):
        try:
            dst_dir = _create_sandbox_dir()
            dst_file1 = _touch(dst_dir, "file1.txt")
            _write_file(dst_file1)

            src_dir = _create_sandbox_dir()
            src_file1 = _touch(src_dir, "file1.txt")
            src_file2 = _touch(src_dir, "file2.txt")
            _write_file(src_file1)
            _write_file(src_file2)

            src_fs = open_fs("osfs://" + src_dir)
            dst_fs = open_fs("osfs://" + dst_dir)

            self.assertTrue(dst_fs.exists("/file1.txt"))

            copied = []

            def on_copy(src_fs, src_path, dst_fs, dst_path):
                copied.append(dst_path)

            fs.copy.copy_fs_if(
                src_fs, dst_fs, on_copy=on_copy, condition=self.copy_if_condition
            )

            self.assertEqual(copied, ["/file1.txt"])
            self.assertTrue(dst_fs.exists("/file1.txt"))
            self.assertFalse(dst_fs.exists("/file2.txt"))

            src_fs.close()
            dst_fs.close()

        finally:
            shutil.rmtree(src_dir)
            shutil.rmtree(dst_dir)

    def test_copy_dir_if(self):
        try:
            src_dir = _create_sandbox_dir()
            src_file1 = _touch(src_dir, "file1.txt")
            _write_file(src_file1)

            src_file2 = _touch(src_dir, os.path.join("one_level_down", "file2.txt"))
            _write_file(src_file2)

            dst_dir = _create_sandbox_dir()
            mkdirp(os.path.join(dst_dir, "target_dir"))
            dst_file1 = _touch(dst_dir, os.path.join("target_dir", "file1.txt"))
            _write_file(dst_file1)

            src_fs = open_fs("osfs://" + src_dir)
            dst_fs = open_fs("osfs://" + dst_dir)

            copied = []

            def on_copy(src_fs, src_path, dst_fs, dst_path):
                copied.append(dst_path)

            fs.copy.copy_dir_if(
                src_fs,
                "/",
                dst_fs,
                "/target_dir/",
                on_copy=on_copy,
                condition=self.copy_if_condition,
            )

            self.assertEqual(copied, ["/target_dir/file1.txt"])
            self.assertFalse(dst_fs.exists("/target_dir/one_level_down/file2.txt"))

            src_fs.close()
            dst_fs.close()
        finally:
            shutil.rmtree(src_dir)
            shutil.rmtree(dst_dir)

    def test_copy_dir_if_same_fs(self):
        try:
            src_dir = _create_sandbox_dir()
            src_file1 = _touch(src_dir, "src" + os.sep + "file1.txt")
            _write_file(src_file1)

            _create_sandbox_dir(home=src_dir)

            src_fs = open_fs("osfs://" + src_dir)

            copied = []

            def on_copy(src_fs, src_path, dst_fs, dst_path):
                copied.append(dst_path)

            fs.copy.copy_dir_if(
                src_fs, "/src", src_fs, "/dst", on_copy=on_copy, condition="newer"
            )

            self.assertEqual(copied, ["/dst/file1.txt"])
            self.assertTrue(src_fs.exists("/dst/file1.txt"))

            src_fs.close()

        finally:
            shutil.rmtree(src_dir)

    def test_copy_dir_if_multiple_files(self):
        try:
            src_dir = _create_sandbox_dir()
            src_fs = open_fs("osfs://" + src_dir)
            src_fs.makedirs("foo/bar")
            src_fs.makedirs("foo/empty")
            src_fs.touch("test.txt")
            src_fs.touch("foo/bar/baz.txt")

            dst_dir = _create_sandbox_dir()
            dst_fs = open_fs("osfs://" + dst_dir)

            fs.copy.copy_dir_if(src_fs, "/foo", dst_fs, "/", condition="newer")

            self.assertTrue(dst_fs.isdir("bar"))
            self.assertTrue(dst_fs.isdir("empty"))
            self.assertTrue(dst_fs.isfile("bar/baz.txt"))
        finally:
            shutil.rmtree(src_dir)
            shutil.rmtree(dst_dir)


class TestCopyIfNotExists(unittest.TestCase):
    copy_if_condition = "not_exists"

    def test_copy_file_if_same_fs(self):
        src_fs = open_fs("mem://")
        src_fs.makedir("foo2").touch("exists")
        src_fs.makedir("foo1").touch("test1.txt")
        self.assertTrue(
            fs.copy.copy_file_if(
                src_fs,
                "foo1/test1.txt",
                src_fs,
                "foo2/test1.txt.copy",
                self.copy_if_condition,
            )
        )
        self.assertFalse(
            fs.copy.copy_file_if(
                src_fs, "foo1/test1.txt", src_fs, "foo2/exists", self.copy_if_condition
            )
        )
        self.assertTrue(src_fs.exists("foo2/test1.txt.copy"))

    def test_copy_file_if_dst_doesnt_exists(self):
        try:
            src_dir = _create_sandbox_dir()
            src_file1 = _touch(src_dir, "file1.txt")
            _write_file(src_file1)

            dst_dir = _create_sandbox_dir()

            src_fs = open_fs("osfs://" + src_dir)
            dst_fs = open_fs("osfs://" + dst_dir)

            copied = fs.copy.copy_file_if(
                src_fs, "/file1.txt", dst_fs, "/file1.txt", self.copy_if_condition
            )

            self.assertTrue(copied)
            self.assertTrue(dst_fs.exists("/file1.txt"))
        finally:
            shutil.rmtree(src_dir)
            shutil.rmtree(dst_dir)

    def test_copy_file_if_dst_exists(self):
        try:
            src_dir = _create_sandbox_dir()
            src_file1 = _touch(src_dir, "file1.txt")
            _write_file(src_file1)

            dst_dir = _create_sandbox_dir()
            dst_file1 = _touch(dst_dir, "file1.txt")
            _write_file(dst_file1)

            src_fs = open_fs("osfs://" + src_dir)
            dst_fs = open_fs("osfs://" + dst_dir)

            self.assertTrue(dst_fs.exists("/file1.txt"))

            copied = fs.copy.copy_file_if(
                src_fs, "/file1.txt", dst_fs, "/file1.txt", self.copy_if_condition
            )

            self.assertFalse(copied)
            self.assertTrue(dst_fs.exists("/file1.txt"))
        finally:
            shutil.rmtree(src_dir)
            shutil.rmtree(dst_dir)

    def test_copy_fs_if(self):
        try:
            dst_dir = _create_sandbox_dir()
            dst_file1 = _touch(dst_dir, "file1.txt")
            _write_file(dst_file1)

            src_dir = _create_sandbox_dir()
            src_file1 = _touch(src_dir, "file1.txt")
            src_file2 = _touch(src_dir, "file2.txt")
            _write_file(src_file1)
            _write_file(src_file2)

            src_fs = open_fs("osfs://" + src_dir)
            dst_fs = open_fs("osfs://" + dst_dir)

            self.assertTrue(dst_fs.exists("/file1.txt"))

            copied = []

            def on_copy(src_fs, src_path, dst_fs, dst_path):
                copied.append(dst_path)

            fs.copy.copy_fs_if(
                src_fs, dst_fs, on_copy=on_copy, condition=self.copy_if_condition
            )

            self.assertEqual(copied, ["/file2.txt"])
            self.assertTrue(dst_fs.exists("/file1.txt"))
            self.assertTrue(dst_fs.exists("/file2.txt"))

            src_fs.close()
            dst_fs.close()

        finally:
            shutil.rmtree(src_dir)
            shutil.rmtree(dst_dir)

    def test_copy_dir_if(self):
        try:
            src_dir = _create_sandbox_dir()
            src_file1 = _touch(src_dir, "file1.txt")
            _write_file(src_file1)

            src_file2 = _touch(src_dir, os.path.join("one_level_down", "file2.txt"))
            _write_file(src_file2)

            dst_dir = _create_sandbox_dir()
            mkdirp(os.path.join(dst_dir, "target_dir"))
            dst_file1 = _touch(dst_dir, os.path.join("target_dir", "file1.txt"))
            _write_file(dst_file1)

            src_fs = open_fs("osfs://" + src_dir)
            dst_fs = open_fs("osfs://" + dst_dir)

            copied = []

            def on_copy(src_fs, src_path, dst_fs, dst_path):
                copied.append(dst_path)

            fs.copy.copy_dir_if(
                src_fs,
                "/",
                dst_fs,
                "/target_dir/",
                on_copy=on_copy,
                condition=self.copy_if_condition,
            )

            self.assertEqual(copied, ["/target_dir/one_level_down/file2.txt"])
            self.assertTrue(dst_fs.exists("/target_dir/file1.txt"))
            self.assertTrue(dst_fs.exists("/target_dir/one_level_down/file2.txt"))

            src_fs.close()
            dst_fs.close()
        finally:
            shutil.rmtree(src_dir)
            shutil.rmtree(dst_dir)

    def test_copy_dir_if_same_fs(self):
        try:
            src_dir = _create_sandbox_dir()
            src_file1 = _touch(src_dir, "src" + os.sep + "file1.txt")
            _write_file(src_file1)

            _create_sandbox_dir(home=src_dir)

            src_fs = open_fs("osfs://" + src_dir)

            copied = []

            def on_copy(src_fs, src_path, dst_fs, dst_path):
                copied.append(dst_path)

            fs.copy.copy_dir_if(
                src_fs, "/src", src_fs, "/dst", on_copy=on_copy, condition="newer"
            )

            self.assertEqual(copied, ["/dst/file1.txt"])
            self.assertTrue(src_fs.exists("/dst/file1.txt"))

            src_fs.close()

        finally:
            shutil.rmtree(src_dir)

    def test_copy_dir_if_multiple_files(self):
        try:
            src_dir = _create_sandbox_dir()
            src_fs = open_fs("osfs://" + src_dir)
            src_fs.makedirs("foo/bar")
            src_fs.makedirs("foo/empty")
            src_fs.touch("test.txt")
            src_fs.touch("foo/bar/baz.txt")

            dst_dir = _create_sandbox_dir()
            dst_fs = open_fs("osfs://" + dst_dir)

            fs.copy.copy_dir_if(src_fs, "/foo", dst_fs, "/", condition="newer")

            self.assertTrue(dst_fs.isdir("bar"))
            self.assertTrue(dst_fs.isdir("empty"))
            self.assertTrue(dst_fs.isfile("bar/baz.txt"))
        finally:
            shutil.rmtree(src_dir)
            shutil.rmtree(dst_dir)


if __name__ == "__main__":
    unittest.main()<|MERGE_RESOLUTION|>--- conflicted
+++ resolved
@@ -14,23 +14,6 @@
 from fs import open_fs
 
 
-<<<<<<< HEAD
-class TestCopy(unittest.TestCase):
-    @parameterized.expand([(0,), (1,), (2,), (4,)])
-    def test_copy_fs(self, workers):
-        namespaces = ("details", "modified")
-
-        src_fs = open_fs("mem://")
-        src_fs.makedirs("foo/bar")
-        src_fs.makedirs("foo/empty")
-        src_fs.touch("test.txt")
-        src_fs.touch("foo/bar/baz.txt")
-        src_file1_info = src_fs.getinfo("test.txt", namespaces)
-        src_file2_info = src_fs.getinfo("foo/bar/baz.txt", namespaces)
-
-        dst_fs = open_fs("mem://")
-        fs.copy.copy_fs(src_fs, dst_fs, workers=workers, preserve_time=True)
-=======
 def _create_sandbox_dir(prefix="pyfilesystem2_sandbox_", home=None):
     if home is None:
         return tempfile.mkdtemp(prefix=prefix)
@@ -80,14 +63,20 @@
 
 
 class TestCopySimple(unittest.TestCase):
-    def test_copy_fs(self):
-        for workers in (0, 1, 2, 4):
-            src_fs = open_fs("mem://")
-            src_fs.makedirs("foo/bar")
-            src_fs.makedirs("foo/empty")
-            src_fs.touch("test.txt")
-            src_fs.touch("foo/bar/baz.txt")
->>>>>>> 5f737783
+    @parameterized.expand([(0,), (1,), (2,), (4,)])
+    def test_copy_fs(self, workers):
+        namespaces = ("details", "modified")
+
+        src_fs = open_fs("mem://")
+        src_fs.makedirs("foo/bar")
+        src_fs.makedirs("foo/empty")
+        src_fs.touch("test.txt")
+        src_fs.touch("foo/bar/baz.txt")
+        src_file1_info = src_fs.getinfo("test.txt", namespaces)
+        src_file2_info = src_fs.getinfo("foo/bar/baz.txt", namespaces)
+
+        dst_fs = open_fs("mem://")
+        fs.copy.copy_fs(src_fs, dst_fs, workers=workers, preserve_time=True)
 
         self.assertTrue(dst_fs.isdir("foo/empty"))
         self.assertTrue(dst_fs.isdir("foo/bar"))
