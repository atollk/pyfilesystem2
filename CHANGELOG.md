--- conflicted
+++ resolved
@@ -8,22 +8,20 @@
 
 ## Unreleased
 
-<<<<<<< HEAD
+### Added
+
+- Added `fs.copy.copy_file_if`, `fs.copy.copy_dir_if`, and `fs.copy.copy_fs_if`. 
+  Closes [#458](https://github.com/PyFilesystem/pyfilesystem2/issues/458).
+  
 ### Changed
 
 - FTP servers that do not support the MLST command now try to use the MDTM command to
   retrieve the last modification timestamp of a resource. 
   Closes [#456](https://github.com/PyFilesystem/pyfilesystem2/pull/456).
-=======
-### Added
-
-- Added `fs.copy.copy_file_if`, `fs.copy.copy_dir_if`, and `fs.copy.copy_fs_if`. 
-  Closes [#458](https://github.com/PyFilesystem/pyfilesystem2/issues/458).
   
 ### Fixed
 
 - Fixed performance bugs in `fs.copy.copy_dir_if_newer`. Test cases were adapted to catch those bugs in the future.
->>>>>>> 5f737783
 
 
 ## [2.4.13] - 2021-03-27
