# Change Log

All notable changes to this project will be documented in this file.

The format is based on [Keep a Changelog](http://keepachangelog.com/)
and this project adheres to [Semantic Versioning](http://semver.org/).


## Unreleased


## [2.4.13] - 2021-03-27

### Added

- Added FTP over TLS (FTPS) support to FTPFS.
  Closes [#437](https://github.com/PyFilesystem/pyfilesystem2/issues/437),
  [#449](https://github.com/PyFilesystem/pyfilesystem2/pull/449).
- `PathError` now supports wrapping an exception using the `exc` argument.
  Closes [#453](https://github.com/PyFilesystem/pyfilesystem2/issues/453).
- Better documentation of the `writable` parameter of `fs.open_fs`, and
  hint about using `fs.wrap.read_only` when a read-only filesystem is
  required. Closes [#441](https://github.com/PyFilesystem/pyfilesystem2/issues/441).

### Changed

- Make `FS.upload` explicit about the expected error when the parent directory of the destination does not exist.
  Closes [#445](https://github.com/PyFilesystem/pyfilesystem2/pull/445).
- Migrate continuous integration from Travis-CI to GitHub Actions and introduce several linters
  again in the build steps ([#448](https://github.com/PyFilesystem/pyfilesystem2/pull/448)).
  Closes [#446](https://github.com/PyFilesystem/pyfilesystem2/issues/446).
- Stop requiring `pytest` to run tests, allowing any test runner supporting `unittest`-style
  test suites.
- `FSTestCases` now builds the large data required for `upload` and `download` tests only
  once in order to reduce the total testing time.
<<<<<<< HEAD
- FTP servers that do not support the MLST command now try to use the MDTM command to
  retrieve the last modification timestamp of a resource. 
  Closes [#456](https://github.com/PyFilesystem/pyfilesystem2/pull/456).
=======
- `MemoryFS.move` and `MemoryFS.movedir` will now avoid copying data.
  Closes [#452](https://github.com/PyFilesystem/pyfilesystem2/issues/452).
- `FS.removetree("/")` behaviour has been standardized in all filesystems, and
  is expected to clear the contents of the root folder without deleting it.
  Closes [#471](https://github.com/PyFilesystem/pyfilesystem2/issues/471).
- `FS.getbasic` is now deprecated, as it is redundant with `FS.getinfo`,
  and `FS.getinfo` is now explicitly expected to return the *basic* info
  namespace unconditionally. Closes [#469](https://github.com/PyFilesystem/pyfilesystem2/issues/469).
>>>>>>> cc3c2807

### Fixed

- Make `FTPFile`, `MemoryFile` and `RawWrapper` accept [`array.array`](https://docs.python.org/3/library/array.html)
  arguments for the `write` and `writelines` methods, as expected by their base class [`io.RawIOBase`](https://docs.python.org/3/library/io.html#io.RawIOBase).
- Various documentation issues, including `MemoryFS` docstring not rendering properly.
- Avoid creating a new connection on every call of `FTPFS.upload`. Closes [#455](https://github.com/PyFilesystem/pyfilesystem2/issues/455).
- `WrapReadOnly.removetree` not raising a `ResourceReadOnly` when called. Closes [#468](https://github.com/PyFilesystem/pyfilesystem2/issues/468).
- `WrapCachedDir.isdir` and `WrapCachedDir.isfile` raising a `ResourceNotFound` error on non-existing path ([#470](https://github.com/PyFilesystem/pyfilesystem2/pull/470)).
- `FTPFS` not listing certain entries with sticky/SUID/SGID permissions set by Linux server ([#473](https://github.com/PyFilesystem/pyfilesystem2/pull/473)).
  Closes [#451](https://github.com/PyFilesystem/pyfilesystem2/issues/451).
- `scandir` iterator not being closed explicitly in `OSFS.scandir`, occasionally causing a `ResourceWarning`
  to be thrown. Closes [#311](https://github.com/PyFilesystem/pyfilesystem2/issues/311).
- Incomplete type annotations for the `temp_fs` parameter of `WriteTarFS` and `WriteZipFS`.
  Closes [#410](https://github.com/PyFilesystem/pyfilesystem2/issues/410).


## [2.4.12] - 2021-01-14

### Added

- Missing `mode` attribute to `_MemoryFile` objects returned by `MemoryFS.openbin`.
- Missing `readinto` method for `MemoryFS` and `FTPFS` file objects. Closes
  [#380](https://github.com/PyFilesystem/pyfilesystem2/issues/380).
- Added compatibility if a Windows FTP server returns file information to the
  `LIST` command with 24-hour times. Closes [#438](https://github.com/PyFilesystem/pyfilesystem2/issues/438).
- Added Python 3.9 support. Closes [#443](https://github.com/PyFilesystem/pyfilesystem2/issues/443).

### Changed

- Start testing on PyPy. Due to [#342](https://github.com/PyFilesystem/pyfilesystem2/issues/342)
  we have to treat PyPy builds specially and allow them to fail, but at least we'll
  be able to see if we break something aside from known issues with FTP tests.
- Include docs in source distributions as well as the whole tests folder,
  ensuring `conftest.py` is present, fixes [#364](https://github.com/PyFilesystem/pyfilesystem2/issues/364).
- Stop patching copy with Python 3.8+ because it already uses `sendfile`
  ([#424](https://github.com/PyFilesystem/pyfilesystem2/pull/424)).
  Closes [#421](https://github.com/PyFilesystem/pyfilesystem2/issues/421).

### Fixed

- Fixed crash when CPython's -OO flag is used
- Fixed error when parsing timestamps from a FTP directory served from a WindowsNT FTP Server.
  Closes [#395](https://github.com/PyFilesystem/pyfilesystem2/issues/395).
- Fixed documentation of `Mode.to_platform_bin`. Closes [#382](https://github.com/PyFilesystem/pyfilesystem2/issues/382).
- Fixed the code example in the "Testing Filesystems" section of the
  "Implementing Filesystems" guide. Closes [#407](https://github.com/PyFilesystem/pyfilesystem2/issues/407).
- Fixed `FTPFS.openbin` not implicitly opening files in binary mode like expected
  from `openbin`. Closes [#406](https://github.com/PyFilesystem/pyfilesystem2/issues/406).


## [2.4.11] - 2019-09-07

### Added

- Added geturl for TarFS and ZipFS for 'fs' purpose. NoURL for 'download' purpose.
- Added helpful root path in CreateFailed exception.
  Closes [#340](https://github.com/PyFilesystem/pyfilesystem2/issues/340).
- Added Python 3.8 support.

### Fixed

- Fixed tests leaving tmp files
- Fixed typing issues
- Fixed link namespace returning bytes
- Fixed broken FSURL in windows [#329](https://github.com/PyFilesystem/pyfilesystem2/issues/329)
- Fixed hidden exception at fs.close() when opening an absent zip/tar file URL [#333](https://github.com/PyFilesystem/pyfilesystem2/issues/333)
- Fixed abstract class import from `collections` which would break on Python 3.8
- Fixed incorrect imports of `mock` on Python 3
- Removed some unused imports and unused `requirements.txt` file
- Added mypy checks to Travis. Closes [#332](https://github.com/PyFilesystem/pyfilesystem2/issues/332).
- Fixed missing `errno.ENOTSUP` on PyPy. Closes [#338](https://github.com/PyFilesystem/pyfilesystem2/issues/338).
- Fixed bug in a decorator that would trigger an `AttributeError` when a class
  was created that implemented a deprecated method and had no docstring of its
  own.

### Changed

- Entire test suite has been migrated to [pytest](https://docs.pytest.org/en/latest/). Closes [#327](https://github.com/PyFilesystem/pyfilesystem2/issues/327).
- Style checking is now enforced using `flake8`; this involved some code cleanup
  such as removing unused imports.

## [2.4.10] - 2019-07-29

### Fixed

- Fixed broken WrapFS.movedir [#322](https://github.com/PyFilesystem/pyfilesystem2/issues/322).

## [2.4.9] - 2019-07-28

### Fixed

- Restored fs.path import
- Fixed potential race condition in makedirs. Fixes [#310](https://github.com/PyFilesystem/pyfilesystem2/issues/310)
- Added missing methods to WrapFS. Fixed [#294](https://github.com/PyFilesystem/pyfilesystem2/issues/294)

### Changed

- `MemFS` now immediately releases all memory it holds when `close()` is called,
  rather than when it gets garbage collected. Closes [issue #308](https://github.com/PyFilesystem/pyfilesystem2/issues/308).
- `FTPFS` now translates `EOFError` into `RemoteConnectionError`. Closes [#292](https://github.com/PyFilesystem/pyfilesystem2/issues/292)
- Added automatic close for filesystems that go out of scope. Fixes [#298](https://github.com/PyFilesystem/pyfilesystem2/issues/298)

## [2.4.8] - 2019-06-12

### Changed

- `geturl` will return URL with user/password if needed @zmej-serow

## [2.4.7] - 2019-06-08

### Added

- Flag to OSFS to disable env var expansion

## [2.4.6] - 2019-06-08

### Added

- Implemented `geturl` in FTPFS @zmej-serow

### Fixed

- Fixed FTP test suite when time is not UTC-0 @mrg0029
- Fixed issues with paths in tarfs https://github.com/PyFilesystem/pyfilesystem2/issues/284

### Changed

- Dropped Python3.3 support

## [2.4.5] - 2019-05-05

### Fixed

- Restored deprecated `setfile` method with deprecation warning to change to `writefile`
- Fixed exception when a tarfile contains a path called '.' https://github.com/PyFilesystem/pyfilesystem2/issues/275
- Made TarFS directory loading lazy

### Changed

- Detect case insensitivity using by writing temp file

## [2.4.4] - 2019-02-23

### Fixed

- OSFS fail in nfs mounts

## [2.4.3] - 2019-02-23

### Fixed

- Fixed broken "case_insensitive" check
- Fixed Windows test fails

## [2.4.2] - 2019-02-22

### Fixed

- Fixed exception when Python runs with -OO

## [2.4.1] - 2019-02-20

### Fixed

- Fixed hash method missing from WrapFS

## [2.4.0] - 2019-02-15

### Added

- Added `exclude` and `filter_dirs` arguments to walk
- Micro-optimizations to walk

## [2.3.1] - 2019-02-10

### Fixed

- Add encoding check in OSFS.validatepath

## [2.3.0] - 2019-01-30

### Fixed

- IllegalBackReference had mangled error message

### Added

- FS.hash method

## [2.2.1] - 2019-01-06

### Fixed

- `Registry.install` returns its argument.

## [2.2.0] - 2019-01-01

A few methods have been renamed for greater clarity (but functionality remains the same).

The old methods are now aliases and will continue to work, but will
issue a deprecation warning via the `warnings` module.
Please update your code accordingly.

- `getbytes` -> `readbytes`
- `getfile` -> `download`
- `gettext` -> `readtext`
- `setbytes` -> `writebytes`
- `setbinfile` -> `upload`
- `settext` -> `writetext`

### Changed

- Changed default chunk size in `copy_file_data` to 1MB
- Added `chunk_size` and `options` to `FS.upload`

## [2.1.3] - 2018-12-24

### Fixed

- Incomplete FTPFile.write when using `workers` @geoffjukes
- Fixed AppFS not creating directory

### Added

- Added load_extern switch to opener, fixes #228 @althanos

## [2.1.2] - 2018-11-10

### Added

- Support for Windows NT FTP servers @sspross

### Fixed

- Root dir of MemoryFS accesible as a file
- Packaging issues @televi
- Deprecation warning re collections.Mapping

## [2.1.1] - 2018-10-03

### Added

- Added PEP 561 py.typed files
- Use sendfile for faster copies @althonos
- Atomic exclusive mode in Py2.7 @sqwishy

### Fixed

- Fixed lstat @kamomil

## [2.1.0] - 2018-08-12

### Added

- fs.glob support

## [2.0.27] - 2018-08-05

### Fixed

- Fixed for Winows paths #152
- Fixed ftp dir parsing (@dhirschfeld)

## [2.0.26] - 2018-07-26

### Fixed

- fs.copy and fs.move disable workers if not thread-safe
- fs.match detects case insensitivity
- Open in exclusive mode is atomic (@squishy)
- Exceptions can be pickleabe (@Spacerat)

## [2.0.25] - 2018-07-20

### Added

- workers parameter to fs.copy, fs.move, and fs.mirror for concurrent
  copies

## [2.0.24] - 2018-06-28

### Added

- timeout to FTP opener

## [2.0.23] - 2018-05-02

- Fix for Markdown on PyPi, no code changes

## [2.0.22] - 2018-05-02

### Fixed

- Handling of broken unicode on Python2.7

### Added

- Added fs.getospath

## [2.0.21] - 2018-05-02

### Added

- Typing information
- Added Info.suffix, Info.suffixes, Info.stem attributes

### Fixed

- Fixed issue with implied directories in TarFS

### Changed

- Changed path.splitext so that 'leading periods on the basename are
  ignored', which is the behaviour of os.path.splitext

## [2.0.20] - 2018-03-13

### Fixed

- MultiFS.listdir now correctly filters out duplicates

## [2.0.19] - 2018-03-11

### Fixed

- encoding issue with TarFS
- CreateFailed now contains the original exception in `exc` attribute

## [2.0.18] - 2018-01-31

### Added

- fs.getfile function

### Changed

- Modified walk to use iterators internally (for more efficient walking)
- Modified fs.copy to use getfile

## [2.0.17] - 2017-11-20

### Fixed

- Issue with ZipFS files missing a byte

## [2.0.16] - 2017-11-11

### Added

- fs.parts

### Fixed

- Walk now yields Step named tuples as advertised

### Added

- Added max_depth parameter to fs.walk

## [2.0.15] - 2017-11-05

### Changed

- ZipFS files are now seekable (Martin Larralde)

## [2.0.14] - 2016-11-05

No changes, pushed wrong branch to PyPi.

## [2.0.13] - 2017-10-17

### Fixed

- Fixed ignore_errors in walk.py

## [2.0.12] - 2017-10-15

### Fixed

- settext, appendtext, appendbytes, setbytes now raise a TypeError if
  the type is wrong, rather than ValueError
- More efficient feature detection for FTPFS
- Fixes for `fs.filesize`
- Major documentation refactor (Martin Larralde)

## [2.0.11]

### Added

- fs.mirror

## [2.0.10]

### Added

- Added params support to FS URLs

### Fixed

- Many fixes to FTPFS contributed by Martin Larralde.

## [2.0.9]

### Changed

- MountFS and MultiFS now accept FS URLS
- Add openers for AppFS

## [2.0.8] - 2017-08-13

### Added

- Lstat info namespace
- Link info namespace
- FS.islink method
- Info.is_link method

## [2.0.7] - 2017-08-06

### Fixes

- Fixed entry point breaking pip

## [2.0.6] - 2017-08-05

### Fixes

- Opener refinements

## [2.0.5] - 2017-08-02

### Fixed

- Fixed potential for deadlock in MemoryFS

### Added

- Added factory parameter to opendir.
- ClosingSubFS.
- File objects are all derived from io.IOBase.

### Fixed

- Fix closing for FTP opener.

## [2.0.4] - 2017-06-11

### Added

- Opener extension mechanism contributed by Martin Larralde.
- Support for pathlike objects.

### Fixed

- Stat information was missing from info.

### Changed

- More specific error when `validatepath` throws an error about the path
  argument being the wrong type, and changed from a ValueError to a
  TypeError.
- Deprecated `encoding` parameter in OSFS.

## [2.0.3] - 2017-04-22

### Added

- New `copy_if_newer` functionality in `copy` module.

### Fixed

- Improved `FTPFS` support for non-strict servers.

## [2.0.2] - 2017-03-12

### Changed

- Improved FTP support for non-compliant servers
- Fix for `ZipFS` implied directories

## [2.0.1] - 2017-03-11

### Added

- `TarFS` contributed by Martin Larralde.

### Fixed

- `FTPFS` bugs.

## [2.0.0] - 2016-12-07

New version of the PyFilesystem API.<|MERGE_RESOLUTION|>--- conflicted
+++ resolved
@@ -33,11 +33,9 @@
   test suites.
 - `FSTestCases` now builds the large data required for `upload` and `download` tests only
   once in order to reduce the total testing time.
-<<<<<<< HEAD
 - FTP servers that do not support the MLST command now try to use the MDTM command to
   retrieve the last modification timestamp of a resource. 
   Closes [#456](https://github.com/PyFilesystem/pyfilesystem2/pull/456).
-=======
 - `MemoryFS.move` and `MemoryFS.movedir` will now avoid copying data.
   Closes [#452](https://github.com/PyFilesystem/pyfilesystem2/issues/452).
 - `FS.removetree("/")` behaviour has been standardized in all filesystems, and
@@ -46,7 +44,6 @@
 - `FS.getbasic` is now deprecated, as it is redundant with `FS.getinfo`,
   and `FS.getinfo` is now explicitly expected to return the *basic* info
   namespace unconditionally. Closes [#469](https://github.com/PyFilesystem/pyfilesystem2/issues/469).
->>>>>>> cc3c2807
 
 ### Fixed
 
