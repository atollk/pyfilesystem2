# Change Log

All notable changes to this project will be documented in this file.

The format is based on [Keep a Changelog](http://keepachangelog.com/)
and this project adheres to [Semantic Versioning](http://semver.org/).

## [2.4.12] - (Unreleased)

### Changed

- Start testing on PyPy. Due to [#342](https://github.com/PyFilesystem/pyfilesystem2/issues/342)
  we have to treat PyPy builds specially and allow them to fail, but at least we'll
  be able to see if we break something aside from known issues with FTP tests.
<<<<<<< HEAD
- Include docs in source distributions as well the whole tests folder,
  ensuring `conftest.py` is present, fixes [#364](https://github.com/PyFilesystem/pyfilesystem2/issues/364).
=======
- Stop patching copy with Python 3.8+ because it already uses sendfile.
>>>>>>> 3e02968c

## [2.4.11] - 2019-09-07

### Added

- Added geturl for TarFS and ZipFS for 'fs' purpose. NoURL for 'download' purpose.
- Added helpful root path in CreateFailed exception [#340](https://github.com/PyFilesystem/pyfilesystem2/issues/340)
- Added Python 3.8 support

### Fixed

- Fixed tests leaving tmp files
- Fixed typing issues
- Fixed link namespace returning bytes
- Fixed broken FSURL in windows [#329](https://github.com/PyFilesystem/pyfilesystem2/issues/329)
- Fixed hidden exception at fs.close() when opening an absent zip/tar file URL [#333](https://github.com/PyFilesystem/pyfilesystem2/issues/333)
- Fixed abstract class import from `collections` which would break on Python 3.8
- Fixed incorrect imports of `mock` on Python 3
- Removed some unused imports and unused `requirements.txt` file
- Added mypy checks to Travis. Closes [#332](https://github.com/PyFilesystem/pyfilesystem2/issues/332).
- Fixed missing `errno.ENOTSUP` on PyPy. Closes [#338](https://github.com/PyFilesystem/pyfilesystem2/issues/338).
- Fixed bug in a decorator that would trigger an `AttributeError` when a class
  was created that implemented a deprecated method and had no docstring of its
  own.

### Changed

- Entire test suite has been migrated to [pytest](https://docs.pytest.org/en/latest/). Closes [#327](https://github.com/PyFilesystem/pyfilesystem2/issues/327).
- Style checking is now enforced using `flake8`; this involved some code cleanup
  such as removing unused imports.

## [2.4.10] - 2019-07-29

### Fixed

- Fixed broken WrapFS.movedir [#322](https://github.com/PyFilesystem/pyfilesystem2/issues/322)

## [2.4.9] - 2019-07-28

### Fixed

- Restored fs.path import
- Fixed potential race condition in makedirs. Fixes [#310](https://github.com/PyFilesystem/pyfilesystem2/issues/310)
- Added missing methods to WrapFS. Fixed [#294](https://github.com/PyFilesystem/pyfilesystem2/issues/294)

### Changed

- `MemFS` now immediately releases all memory it holds when `close()` is called,
  rather than when it gets garbage collected. Closes [issue #308](https://github.com/PyFilesystem/pyfilesystem2/issues/308).
- `FTPFS` now translates `EOFError` into `RemoteConnectionError`. Closes [#292](https://github.com/PyFilesystem/pyfilesystem2/issues/292)
- Added automatic close for filesystems that go out of scope. Fixes [#298](https://github.com/PyFilesystem/pyfilesystem2/issues/298)

## [2.4.8] - 2019-06-12

### Changed

- `geturl` will return URL with user/password if needed @zmej-serow

## [2.4.7] - 2019-06-08

### Added

- Flag to OSFS to disable env var expansion

## [2.4.6] - 2019-06-08

### Added

- Implemented `geturl` in FTPFS @zmej-serow

### Fixed

- Fixed FTP test suite when time is not UTC-0 @mrg0029
- Fixed issues with paths in tarfs https://github.com/PyFilesystem/pyfilesystem2/issues/284

### Changed

- Dropped Python3.3 support

## [2.4.5] - 2019-05-05

### Fixed

- Restored deprecated `setfile` method with deprecation warning to change to `writefile`
- Fixed exception when a tarfile contains a path called '.' https://github.com/PyFilesystem/pyfilesystem2/issues/275
- Made TarFS directory loading lazy

### Changed

- Detect case insensitivity using by writing temp file

## [2.4.4] - 2019-02-23

### Fixed

- OSFS fail in nfs mounts

## [2.4.3] - 2019-02-23

### Fixed

- Fixed broken "case_insensitive" check
- Fixed Windows test fails

## [2.4.2] - 2019-02-22

### Fixed

- Fixed exception when Python runs with -OO

## [2.4.1] - 2019-02-20

### Fixed

- Fixed hash method missing from WrapFS

## [2.4.0] - 2019-02-15

### Added

- Added `exclude` and `filter_dirs` arguments to walk
- Micro-optimizations to walk

## [2.3.1] - 2019-02-10

### Fixed

- Add encoding check in OSFS.validatepath

## [2.3.0] - 2019-01-30

### Fixed

- IllegalBackReference had mangled error message

### Added

- FS.hash method

## [2.2.1] - 2019-01-06

### Fixed

- `Registry.install` returns its argument.

## [2.2.0] - 2019-01-01

A few methods have been renamed for greater clarity (but functionality remains the same).

The old methods are now aliases and will continue to work, but will
issue a deprecation warning via the `warnings` module.
Please update your code accordingly.

- `getbytes` -> `readbytes`
- `getfile` -> `download`
- `gettext` -> `readtext`
- `setbytes` -> `writebytes`
- `setbinfile` -> `upload`
- `settext` -> `writetext`

### Changed

- Changed default chunk size in `copy_file_data` to 1MB
- Added `chunk_size` and `options` to `FS.upload`

## [2.1.3] - 2018-12-24

### Fixed

- Incomplete FTPFile.write when using `workers` @geoffjukes
- Fixed AppFS not creating directory

### Added

- Added load_extern switch to opener, fixes #228 @althanos

## [2.1.2] - 2018-11-10

### Added

- Support for Windows NT FTP servers @sspross

### Fixed

- Root dir of MemoryFS accesible as a file
- Packaging issues @televi
- Deprecation warning re collections.Mapping

## [2.1.1] - 2018-10-03

### Added

- Added PEP 561 py.typed files
- Use sendfile for faster copies @althonos
- Atomic exclusive mode in Py2.7 @sqwishy

### Fixed

- Fixed lstat @kamomil

## [2.1.0] - 2018-08-12

### Added

- fs.glob support

## [2.0.27] - 2018-08-05

### Fixed

- Fixed for Winows paths #152
- Fixed ftp dir parsing (@dhirschfeld)

## [2.0.26] - 2018-07-26

### Fixed

- fs.copy and fs.move disable workers if not thread-safe
- fs.match detects case insensitivity
- Open in exclusive mode is atomic (@squishy)
- Exceptions can be pickleabe (@Spacerat)

## [2.0.25] - 2018-07-20

### Added

- workers parameter to fs.copy, fs.move, and fs.mirror for concurrent
  copies

## [2.0.24] - 2018-06-28

### Added

- timeout to FTP opener

## [2.0.23] - 2018-05-02

- Fix for Markdown on PyPi, no code changes

## [2.0.22] - 2018-05-02

### Fixed

- Handling of broken unicode on Python2.7

### Added

- Added fs.getospath

## [2.0.21] - 2018-05-02

### Added

- Typing information
- Added Info.suffix, Info.suffixes, Info.stem attributes

### Fixed

- Fixed issue with implied directories in TarFS

### Changed

- Changed path.splitext so that 'leading periods on the basename are
  ignored', which is the behaviour of os.path.splitext

## [2.0.20] - 2018-03-13

### Fixed

- MultiFS.listdir now correctly filters out duplicates

## [2.0.19] - 2018-03-11

### Fixed

- encoding issue with TarFS
- CreateFailed now contains the original exception in `exc` attribute

## [2.0.18] - 2018-01-31

### Added

- fs.getfile function

### Changed

- Modified walk to use iterators internally (for more efficient walking)
- Modified fs.copy to use getfile

## [2.0.17] - 2017-11-20

### Fixed

- Issue with ZipFS files missing a byte

## [2.0.16] - 2017-11-11

### Added

- fs.parts

### Fixed

- Walk now yields Step named tuples as advertised

### Added

- Added max_depth parameter to fs.walk

## [2.0.15] - 2017-11-05

### Changed

- ZipFS files are now seekable (Martin Larralde)

## [2.0.14] - 2016-11-05

No changes, pushed wrong branch to PyPi.

## [2.0.13] - 2017-10-17

### Fixed

- Fixed ignore_errors in walk.py

## [2.0.12] - 2017-10-15

### Fixed

- settext, appendtext, appendbytes, setbytes now raise a TypeError if
  the type is wrong, rather than ValueError
- More efficient feature detection for FTPFS
- Fixes for `fs.filesize`
- Major documentation refactor (Martin Larralde)

## [2.0.11]

### Added

- fs.mirror

## [2.0.10]

### Added

- Added params support to FS URLs

### Fixed

- Many fixes to FTPFS contributed by Martin Larralde.

## [2.0.9]

### Changed

- MountFS and MultiFS now accept FS URLS
- Add openers for AppFS

## [2.0.8] - 2017-08-13

### Added

- Lstat info namespace
- Link info namespace
- FS.islink method
- Info.is_link method

## [2.0.7] - 2017-08-06

### Fixes

- Fixed entry point breaking pip

## [2.0.6] - 2017-08-05

### Fixes

- Opener refinements

## [2.0.5] - 2017-08-02

### Fixed

- Fixed potential for deadlock in MemoryFS

### Added

- Added factory parameter to opendir.
- ClosingSubFS.
- File objects are all derived from io.IOBase.

### Fixed

- Fix closing for FTP opener.

## [2.0.4] - 2017-06-11

### Added

- Opener extension mechanism contributed by Martin Larralde.
- Support for pathlike objects.

### Fixed

- Stat information was missing from info.

### Changed

- More specific error when `validatepath` throws an error about the path
  argument being the wrong type, and changed from a ValueError to a
  TypeError.
- Deprecated `encoding` parameter in OSFS.

## [2.0.3] - 2017-04-22

### Added

- New `copy_if_newer' functionality in`copy` module.

### Fixed

- Improved `FTPFS` support for non-strict servers.

## [2.0.2] - 2017-03-12

### Changed

- Improved FTP support for non-compliant servers
- Fix for ZipFS implied directories

## [2.0.1] - 2017-03-11

### Added

- TarFS contributed by Martin Larralde

### Fixed

- FTPFS bugs.

## [2.0.0] - 2016-12-07

New version of the PyFilesystem API.<|MERGE_RESOLUTION|>--- conflicted
+++ resolved
@@ -12,12 +12,9 @@
 - Start testing on PyPy. Due to [#342](https://github.com/PyFilesystem/pyfilesystem2/issues/342)
   we have to treat PyPy builds specially and allow them to fail, but at least we'll
   be able to see if we break something aside from known issues with FTP tests.
-<<<<<<< HEAD
 - Include docs in source distributions as well the whole tests folder,
   ensuring `conftest.py` is present, fixes [#364](https://github.com/PyFilesystem/pyfilesystem2/issues/364).
-=======
 - Stop patching copy with Python 3.8+ because it already uses sendfile.
->>>>>>> 3e02968c
 
 ## [2.4.11] - 2019-09-07
 
