--- conflicted
+++ resolved
@@ -466,12 +466,9 @@
             dst_dir_entry.set_entry(dst_name, src_entry)
             src_dir_entry.remove_entry(src_name)
 
-<<<<<<< HEAD
-=======
             if preserve_time:
                 copy_modified_time(self, src_path, self, dst_path)
 
->>>>>>> ebcd1a9d
     def movedir(self, src_path, dst_path, create=False, preserve_time=False):
         src_dir, src_name = split(self.validatepath(src_path))
         dst_dir, dst_name = split(self.validatepath(dst_path))
