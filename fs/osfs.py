"""Manage the filesystem provided by your OS.

In essence, an `OSFS` is a thin layer over the `io` and `os` modules
of the Python standard library.
"""

from __future__ import absolute_import
from __future__ import print_function
from __future__ import unicode_literals

import errno
import io
import itertools
import logging
import os
import platform
import shutil
import stat
import sys
import tempfile
import typing

import six

try:
    from os import scandir
except ImportError:
    try:
        from scandir import scandir  # type: ignore
    except ImportError:  # pragma: no cover
        scandir = None  # type: ignore  # pragma: no cover

try:
    from os import sendfile
except ImportError:
    try:
        from sendfile import sendfile  # type: ignore
    except ImportError:
        sendfile = None  # type: ignore  # pragma: no cover

from . import errors
from .base import FS
from .enums import ResourceType
from ._fscompat import fsencode, fsdecode, fspath
from .info import Info
from .path import basename, dirname
from .permissions import Permissions
from .error_tools import convert_os_errors
from .mode import Mode, validate_open_mode
from .errors import FileExpected, NoURL
from ._url_tools import url_quote
<<<<<<< HEAD
from .copy import copy_mtime
=======
from .copy import copy_modified_time
>>>>>>> ebcd1a9d

if typing.TYPE_CHECKING:
    from typing import (
        Any,
        BinaryIO,
        Collection,
        Dict,
        Iterator,
        IO,
        List,
        Optional,
        SupportsInt,
        Text,
        Tuple,
    )
    from .base import _OpendirFactory
    from .info import RawInfo
    from .subfs import SubFS

    _O = typing.TypeVar("_O", bound="OSFS")


log = logging.getLogger("fs.osfs")


_WINDOWS_PLATFORM = platform.system() == "Windows"


@six.python_2_unicode_compatible
class OSFS(FS):
    """Create an OSFS.

    Examples:
        >>> current_directory_fs = OSFS('.')
        >>> home_fs = OSFS('~/')
        >>> windows_system32_fs = OSFS('c://system32')

    """

    def __init__(
        self,
        root_path,  # type: Text
        create=False,  # type: bool
        create_mode=0o777,  # type: SupportsInt
        expand_vars=True,  # type: bool
    ):
        # type: (...) -> None
        """Create an OSFS instance.

        Arguments:
            root_path (str or ~os.PathLike): An OS path or path-like object
                to the location on your HD you wish to manage.
            create (bool): Set to `True` to create the root directory if it
                does not already exist, otherwise the directory should exist
                prior to creating the ``OSFS`` instance (defaults to `False`).
            create_mode (int): The permissions that will be used to create
                the directory if ``create`` is `True` and the path doesn't
                exist, defaults to ``0o777``.
            expand_vars(bool): If `True` (the default) environment variables
                of the form ``~``, ``$name`` or ``${name}`` will be expanded.

        Raises:
            `fs.errors.CreateFailed`: If ``root_path`` does not
                exist, or could not be created.

        """
        super(OSFS, self).__init__()
        if isinstance(root_path, bytes):
            root_path = fsdecode(root_path)
        self.root_path = root_path
        _drive, _root_path = os.path.splitdrive(fsdecode(fspath(root_path)))
        _root_path = _drive + (_root_path or "/") if _drive else _root_path
        _root_path = os.path.expanduser(
            os.path.expandvars(_root_path) if expand_vars else _root_path
        )
        _root_path = os.path.normpath(os.path.abspath(_root_path))
        self._root_path = _root_path

        if create:
            try:
                if not os.path.isdir(_root_path):
                    os.makedirs(_root_path, mode=int(create_mode))
            except OSError as error:
                raise errors.CreateFailed(
                    "unable to create {} ({})".format(root_path, error), error
                )
        else:
            if not os.path.isdir(_root_path):
                message = "root path '{}' does not exist".format(_root_path)
                raise errors.CreateFailed(message)

        _meta = self._meta = {
            "network": False,
            "read_only": False,
            "supports_rename": True,
            "supports_mtime": False,
            "thread_safe": True,
            "unicode_paths": os.path.supports_unicode_filenames,
            "virtual": False,
        }

        try:
            # https://stackoverflow.com/questions/7870041/check-if-file-system-is-case-insensitive-in-python
            # I don't know of a better way of detecting case insensitivity of a
            # filesystem
            with tempfile.NamedTemporaryFile(prefix="TmP") as _tmp_file:
                _meta["case_insensitive"] = os.path.exists(_tmp_file.name.lower())
        except Exception:
            if platform.system() != "Darwin":
                _meta["case_insensitive"] = os.path.normcase("Aa") == "aa"

        if _WINDOWS_PLATFORM:  # pragma: no cover
            _meta["invalid_path_chars"] = (
                "".join(six.unichr(n) for n in range(31)) + '\\:*?"<>|'
            )
        else:
            _meta["invalid_path_chars"] = "\0"

            if "PC_PATH_MAX" in os.pathconf_names:
                try:
                    _meta["max_sys_path_length"] = os.pathconf(
                        fsencode(_root_path), os.pathconf_names["PC_PATH_MAX"]
                    )
                except OSError:  # pragma: no cover
                    # The above fails with nfs mounts on OSX. Go figure.
                    pass

    def __repr__(self):
        # type: () -> str
        _fmt = "{}({!r})"
        _class_name = self.__class__.__name__
        return _fmt.format(_class_name, self.root_path)

    def __str__(self):
        # type: () -> str
        fmt = "<{} '{}'>"
        _class_name = self.__class__.__name__
        return fmt.format(_class_name.lower(), self.root_path)

    def _to_sys_path(self, path):
        # type: (Text) -> bytes
        """Convert a FS path to a path on the OS."""
        sys_path = fsencode(
            os.path.join(self._root_path, path.lstrip("/").replace("/", os.sep))
        )
        return sys_path

    @classmethod
    def _make_details_from_stat(cls, stat_result):
        # type: (os.stat_result) -> Dict[Text, object]
        """Make a *details* info dict from an `os.stat_result` object."""
        details = {
            "_write": ["accessed", "modified"],
            "accessed": stat_result.st_atime,
            "modified": stat_result.st_mtime,
            "size": stat_result.st_size,
            "type": int(cls._get_type_from_stat(stat_result)),
        }
        # On other Unix systems (such as FreeBSD), the following
        # attributes may be available (but may be only filled out if
        # root tries to use them):
        details["created"] = getattr(stat_result, "st_birthtime", None)
        ctime_key = "created" if _WINDOWS_PLATFORM else "metadata_changed"
        details[ctime_key] = stat_result.st_ctime
        return details

    @classmethod
    def _make_access_from_stat(cls, stat_result):
        # type: (os.stat_result) -> Dict[Text, object]
        """Make an *access* info dict from an `os.stat_result` object."""
        access = {}  # type: Dict[Text, object]
        access["permissions"] = Permissions(mode=stat_result.st_mode).dump()
        access["gid"] = gid = stat_result.st_gid
        access["uid"] = uid = stat_result.st_uid
        if not _WINDOWS_PLATFORM:
            import grp
            import pwd

            try:
                access["group"] = grp.getgrgid(gid).gr_name
            except KeyError:  # pragma: no cover
                pass

            try:
                access["user"] = pwd.getpwuid(uid).pw_name
            except KeyError:  # pragma: no cover
                pass
        return access

    STAT_TO_RESOURCE_TYPE = {
        stat.S_IFDIR: ResourceType.directory,
        stat.S_IFCHR: ResourceType.character,
        stat.S_IFBLK: ResourceType.block_special_file,
        stat.S_IFREG: ResourceType.file,
        stat.S_IFIFO: ResourceType.fifo,
        stat.S_IFLNK: ResourceType.symlink,
        stat.S_IFSOCK: ResourceType.socket,
    }

    @classmethod
    def _get_type_from_stat(cls, _stat):
        # type: (os.stat_result) -> ResourceType
        """Get the resource type from an `os.stat_result` object."""
        st_mode = _stat.st_mode
        st_type = stat.S_IFMT(st_mode)
        return cls.STAT_TO_RESOURCE_TYPE.get(st_type, ResourceType.unknown)

    # --------------------------------------------------------
    # Required Methods
    # --------------------------------------------------------

    def _gettarget(self, sys_path):
        # type: (Text) -> Optional[Text]
        if hasattr(os, "readlink"):
            try:
                if _WINDOWS_PLATFORM:  # pragma: no cover
                    return os.readlink(sys_path)
                else:
                    return fsdecode(os.readlink(fsencode(sys_path)))
            except OSError:
                pass
        return None

    def _make_link_info(self, sys_path):
        # type: (Text) -> Dict[Text, object]
        _target = self._gettarget(sys_path)
        return {"target": _target}

    def getinfo(self, path, namespaces=None):
        # type: (Text, Optional[Collection[Text]]) -> Info
        self.check()
        namespaces = namespaces or ()
        _path = self.validatepath(path)
        sys_path = self.getsyspath(_path)
        _lstat = None
        with convert_os_errors("getinfo", path):
            _stat = os.stat(fsencode(sys_path))
            if "lstat" in namespaces:
                _lstat = os.lstat(fsencode(sys_path))

        info = {
            "basic": {"name": basename(_path), "is_dir": stat.S_ISDIR(_stat.st_mode)}
        }
        if "details" in namespaces:
            info["details"] = self._make_details_from_stat(_stat)
        if "stat" in namespaces:
            info["stat"] = {
                k: getattr(_stat, k) for k in dir(_stat) if k.startswith("st_")
            }
        if "lstat" in namespaces:
            info["lstat"] = {
                k: getattr(_lstat, k) for k in dir(_lstat) if k.startswith("st_")
            }
        if "link" in namespaces:
            info["link"] = self._make_link_info(sys_path)
        if "access" in namespaces:
            info["access"] = self._make_access_from_stat(_stat)

        return Info(info)

    def listdir(self, path):
        # type: (Text) -> List[Text]
        self.check()
        _path = self.validatepath(path)
        sys_path = self._to_sys_path(_path)
        with convert_os_errors("listdir", path, directory=True):
            names = os.listdir(fsencode(sys_path))
        return [fsdecode(name) for name in names]
        # return names

    def makedir(
        self,  # type: _O
        path,  # type: Text
        permissions=None,  # type: Optional[Permissions]
        recreate=False,  # type: bool
    ):
        # type: (...) -> SubFS[_O]
        self.check()
        mode = Permissions.get_mode(permissions)
        _path = self.validatepath(path)
        sys_path = self._to_sys_path(_path)
        with convert_os_errors("makedir", path, directory=True):
            try:
                os.mkdir(sys_path, mode)
            except OSError as error:
                if error.errno == errno.ENOENT:
                    raise errors.ResourceNotFound(path)
                elif error.errno == errno.EEXIST and recreate:
                    pass
                else:
                    raise
            return self.opendir(_path)

    def openbin(self, path, mode="r", buffering=-1, **options):
        # type: (Text, Text, int, **Any) -> BinaryIO
        _mode = Mode(mode)
        _mode.validate_bin()
        self.check()
        _path = self.validatepath(path)
        if _path == "/":
            raise errors.FileExpected(path)
        sys_path = self._to_sys_path(_path)
        with convert_os_errors("openbin", path):
            if six.PY2 and _mode.exclusive:
                sys_path = os.open(sys_path, os.O_RDWR | os.O_CREAT | os.O_EXCL)
            binary_file = io.open(
                sys_path, mode=_mode.to_platform_bin(), buffering=buffering, **options
            )
        return binary_file  # type: ignore

    def remove(self, path):
        # type: (Text) -> None
        self.check()
        _path = self.validatepath(path)
        sys_path = self._to_sys_path(_path)
        with convert_os_errors("remove", path):
            try:
                os.remove(sys_path)
            except OSError as error:
                if error.errno == errno.EACCES and sys.platform == "win32":
                    # sometimes windows says this for attempts to remove a dir
                    if os.path.isdir(sys_path):  # pragma: no cover
                        raise errors.FileExpected(path)
                if error.errno == errno.EPERM and sys.platform == "darwin":
                    # sometimes OSX says this for attempts to remove a dir
                    if os.path.isdir(sys_path):  # pragma: no cover
                        raise errors.FileExpected(path)
                raise

    def removedir(self, path):
        # type: (Text) -> None
        self.check()
        _path = self.validatepath(path)
        if _path == "/":
            raise errors.RemoveRootError()
        sys_path = self._to_sys_path(path)
        with convert_os_errors("removedir", path, directory=True):
            os.rmdir(sys_path)

    # --------------------------------------------------------
    # Optional Methods
    # --------------------------------------------------------

    # --- Type hint for opendir ------------------------------

    if typing.TYPE_CHECKING:

        def opendir(self, path, factory=None):
            # type: (_O, Text, Optional[_OpendirFactory]) -> SubFS[_O]
            pass

    # --- Backport of os.sendfile for Python < 3.8 -----------

    def _check_copy(self, src_path, dst_path, overwrite=False):
        # validate individual paths
        _src_path = self.validatepath(src_path)
        _dst_path = self.validatepath(dst_path)
        # check src_path exists and is a file
        if self.gettype(src_path) is not ResourceType.file:
            raise errors.FileExpected(src_path)
        # check dst_path does not exist if we are not overwriting
        if not overwrite and self.exists(_dst_path):
            raise errors.DestinationExists(dst_path)
        # check parent dir of _dst_path exists and is a directory
        if self.gettype(dirname(dst_path)) is not ResourceType.directory:
            raise errors.DirectoryExpected(dirname(dst_path))
        return _src_path, _dst_path

    if sys.version_info[:2] < (3, 8) and sendfile is not None:

        _sendfile_error_codes = {
            errno.EIO,
            errno.EINVAL,
            errno.ENOSYS,
            errno.EBADF,
            errno.ENOTSOCK,
            errno.EOPNOTSUPP,
        }

        # PyPy doesn't define ENOTSUP so we have to add it conditionally.
        if hasattr(errno, "ENOTSUP"):
            _sendfile_error_codes.add(errno.ENOTSUP)

        def copy(self, src_path, dst_path, overwrite=False, preserve_time=False):
            # type: (Text, Text, bool, bool) -> None
            with self._lock:
                # validate and canonicalise paths
                _src_path, _dst_path = self._check_copy(src_path, dst_path, overwrite)
                _src_sys, _dst_sys = (
                    self.getsyspath(_src_path),
                    self.getsyspath(_dst_path),
                )
                # attempt using sendfile
                try:
                    # initialise variables to pass to sendfile
                    # open files to obtain a file descriptor
                    with io.open(_src_sys, "r") as src:
                        with io.open(_dst_sys, "w") as dst:
                            fd_src, fd_dst = src.fileno(), dst.fileno()
                            sent = maxsize = os.fstat(fd_src).st_size
                            offset = 0
                            while sent > 0:
                                sent = sendfile(fd_dst, fd_src, offset, maxsize)
                                offset += sent
                    if preserve_time:
<<<<<<< HEAD
                        copy_mtime(self, src_path, self, dst_path)
=======
                        copy_modified_time(self, src_path, self, dst_path)
>>>>>>> ebcd1a9d
                except OSError as e:
                    # the error is not a simple "sendfile not supported" error
                    if e.errno not in self._sendfile_error_codes:
                        raise
                    # fallback using the shutil implementation
                    shutil.copy2(_src_sys, _dst_sys)

    else:

        def copy(self, src_path, dst_path, overwrite=False, preserve_time=False):
            # type: (Text, Text, bool, bool) -> None
            with self._lock:
                _src_path, _dst_path = self._check_copy(src_path, dst_path, overwrite)
                shutil.copy2(self.getsyspath(_src_path), self.getsyspath(_dst_path))

    # --- Backport of os.scandir for Python < 3.5 ------------

    if scandir:

        def _scandir(self, path, namespaces=None):
            # type: (Text, Optional[Collection[Text]]) -> Iterator[Info]
            self.check()
            namespaces = namespaces or ()
            requires_stat = not {"details", "stat", "access"}.isdisjoint(namespaces)
            _path = self.validatepath(path)
            if _WINDOWS_PLATFORM:
                sys_path = os.path.join(
                    self._root_path, path.lstrip("/").replace("/", os.sep)
                )
            else:
                sys_path = self._to_sys_path(_path)  # type: ignore
            with convert_os_errors("scandir", path, directory=True):
                scandir_iter = scandir(sys_path)
                try:
                    for dir_entry in scandir_iter:
                        info = {
                            "basic": {
                                "name": fsdecode(dir_entry.name),
                                "is_dir": dir_entry.is_dir(),
                            }
                        }
                        if requires_stat:
                            stat_result = dir_entry.stat()
                            if "details" in namespaces:
                                info["details"] = self._make_details_from_stat(
                                    stat_result
                                )
                            if "stat" in namespaces:
                                info["stat"] = {
                                    k: getattr(stat_result, k)
                                    for k in dir(stat_result)
                                    if k.startswith("st_")
                                }
                            if "access" in namespaces:
                                info["access"] = self._make_access_from_stat(
                                    stat_result
                                )
                        if "lstat" in namespaces:
                            lstat_result = dir_entry.stat(follow_symlinks=False)
                            info["lstat"] = {
                                k: getattr(lstat_result, k)
                                for k in dir(lstat_result)
                                if k.startswith("st_")
                            }
                        if "link" in namespaces:
                            info["link"] = self._make_link_info(
                                os.path.join(sys_path, dir_entry.name)
                            )

                        yield Info(info)
                finally:
                    if sys.version_info >= (3, 6):
                        scandir_iter.close()

    else:

        def _scandir(self, path, namespaces=None):
            # type: (Text, Optional[Collection[Text]]) -> Iterator[Info]
            self.check()
            namespaces = namespaces or ()
            _path = self.validatepath(path)
            sys_path = self.getsyspath(_path)
            with convert_os_errors("scandir", path, directory=True):
                for entry_name in os.listdir(sys_path):
                    _entry_name = fsdecode(entry_name)
                    entry_path = os.path.join(sys_path, _entry_name)
                    stat_result = os.stat(fsencode(entry_path))
                    info = {
                        "basic": {
                            "name": _entry_name,
                            "is_dir": stat.S_ISDIR(stat_result.st_mode),
                        }
                    }  # type: Dict[Text, Dict[Text, Any]]
                    if "details" in namespaces:
                        info["details"] = self._make_details_from_stat(stat_result)
                    if "stat" in namespaces:
                        info["stat"] = {
                            k: getattr(stat_result, k)
                            for k in dir(stat_result)
                            if k.startswith("st_")
                        }
                    if "lstat" in namespaces:
                        lstat_result = os.lstat(entry_path)
                        info["lstat"] = {
                            k: getattr(lstat_result, k)
                            for k in dir(lstat_result)
                            if k.startswith("st_")
                        }
                    if "link" in namespaces:
                        info["link"] = self._make_link_info(
                            os.path.join(sys_path, entry_name)
                        )
                    if "access" in namespaces:
                        info["access"] = self._make_access_from_stat(stat_result)

                    yield Info(info)

    def scandir(
        self,
        path,  # type: Text
        namespaces=None,  # type: Optional[Collection[Text]]
        page=None,  # type: Optional[Tuple[int, int]]
    ):
        # type: (...) -> Iterator[Info]
        iter_info = self._scandir(path, namespaces=namespaces)
        if page is not None:
            start, end = page
            iter_info = itertools.islice(iter_info, start, end)
        return iter_info

    # --- Miscellaneous --------------------------------------

    def getsyspath(self, path):
        # type: (Text) -> Text
        sys_path = os.path.join(self._root_path, path.lstrip("/").replace("/", os.sep))
        return sys_path

    def geturl(self, path, purpose="download"):
        # type: (Text, Text) -> Text
        sys_path = self.getsyspath(path)
        if purpose == "download":
            return "file://" + sys_path
        elif purpose == "fs":
            url_path = url_quote(sys_path)
            return "osfs://" + url_path
        else:
            raise NoURL(path, purpose)

    def gettype(self, path):
        # type: (Text) -> ResourceType
        self.check()
        sys_path = self._to_sys_path(path)
        with convert_os_errors("gettype", path):
            stat = os.stat(sys_path)
        resource_type = self._get_type_from_stat(stat)
        return resource_type

    def islink(self, path):
        # type: (Text) -> bool
        self.check()
        _path = self.validatepath(path)
        sys_path = self._to_sys_path(_path)
        if not self.exists(path):
            raise errors.ResourceNotFound(path)
        with convert_os_errors("islink", path):
            return os.path.islink(sys_path)

    def open(
        self,
        path,  # type: Text
        mode="r",  # type: Text
        buffering=-1,  # type: int
        encoding=None,  # type: Optional[Text]
        errors=None,  # type: Optional[Text]
        newline="",  # type: Text
        line_buffering=False,  # type: bool
        **options  # type: Any
    ):
        # type: (...) -> IO
        _mode = Mode(mode)
        validate_open_mode(mode)
        self.check()
        _path = self.validatepath(path)
        if _path == "/":
            raise FileExpected(path)
        sys_path = self._to_sys_path(_path)
        with convert_os_errors("open", path):
            if six.PY2 and _mode.exclusive:
                sys_path = os.open(sys_path, os.O_RDWR | os.O_CREAT | os.O_EXCL)
            _encoding = encoding or "utf-8"
            return io.open(
                sys_path,
                mode=_mode.to_platform(),
                buffering=buffering,
                encoding=None if _mode.binary else _encoding,
                errors=errors,
                newline=None if _mode.binary else newline,
                **options
            )

    def setinfo(self, path, info):
        # type: (Text, RawInfo) -> None
        self.check()
        _path = self.validatepath(path)
        sys_path = self._to_sys_path(_path)
        if not os.path.exists(sys_path):
            raise errors.ResourceNotFound(path)
        if "details" in info:
            details = info["details"]
            if "accessed" in details or "modified" in details:
                _accessed = typing.cast(int, details.get("accessed"))
                _modified = typing.cast(int, details.get("modified", _accessed))
                accessed = int(_modified if _accessed is None else _accessed)
                modified = int(_modified)
                if accessed is not None or modified is not None:
                    with convert_os_errors("setinfo", path):
                        os.utime(sys_path, (accessed, modified))

    def validatepath(self, path):
        # type: (Text) -> Text
        """Check path may be encoded, in addition to usual checks."""
        try:
            fsencode(path)
        except UnicodeEncodeError as error:
            raise errors.InvalidCharsInPath(
                path,
                msg="path '{path}' could not be encoded for the filesystem (check LANG"
                " env var); {error}".format(path=path, error=error),
            )
        return super(OSFS, self).validatepath(path)<|MERGE_RESOLUTION|>--- conflicted
+++ resolved
@@ -49,11 +49,7 @@
 from .mode import Mode, validate_open_mode
 from .errors import FileExpected, NoURL
 from ._url_tools import url_quote
-<<<<<<< HEAD
-from .copy import copy_mtime
-=======
 from .copy import copy_modified_time
->>>>>>> ebcd1a9d
 
 if typing.TYPE_CHECKING:
     from typing import (
@@ -459,11 +455,7 @@
                                 sent = sendfile(fd_dst, fd_src, offset, maxsize)
                                 offset += sent
                     if preserve_time:
-<<<<<<< HEAD
-                        copy_mtime(self, src_path, self, dst_path)
-=======
                         copy_modified_time(self, src_path, self, dst_path)
->>>>>>> ebcd1a9d
                 except OSError as e:
                     # the error is not a simple "sendfile not supported" error
                     if e.errno not in self._sendfile_error_codes:
