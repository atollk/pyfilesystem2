"""Functions for copying resources *between* filesystem.
"""

from __future__ import print_function, unicode_literals

import typing
import warnings

from .errors import ResourceNotFound
from .opener import manage_fs
from .path import abspath, combine, frombase, normpath
from .tools import is_thread_safe
from .walk import Walker

if typing.TYPE_CHECKING:
    from typing import Callable, Optional, Text, Union
    from .base import FS

    _OnCopy = Callable[[FS, Text, FS, Text], object]


def copy_fs(
    src_fs,  # type: Union[FS, Text]
    dst_fs,  # type: Union[FS, Text]
    walker=None,  # type: Optional[Walker]
    on_copy=None,  # type: Optional[_OnCopy]
    workers=0,  # type: int
    preserve_time=False,  # type: bool
):
    # type: (...) -> None
    """Copy the contents of one filesystem to another.

    Arguments:
        src_fs (FS or str): Source filesystem (URL or instance).
        dst_fs (FS or str): Destination filesystem (URL or instance).
        walker (~fs.walk.Walker, optional): A walker object that will be
            used to scan for files in ``src_fs``. Set this if you only want
            to consider a sub-set of the resources in ``src_fs``.
        on_copy (callable): A function callback called after a single file copy
            is executed. Expected signature is ``(src_fs, src_path, dst_fs,
            dst_path)``.
        workers (int): Use `worker` threads to copy data, or ``0`` (default) for
            a single-threaded copy.
        preserve_time (bool): If `True`, try to preserve mtime of the
            resources (defaults to `False`).

    """
    return copy_fs_if(src_fs, dst_fs, "always", walker, on_copy, workers)


def copy_fs_if_newer(
    src_fs,  # type: Union[FS, Text]
    dst_fs,  # type: Union[FS, Text]
    walker=None,  # type: Optional[Walker]
    on_copy=None,  # type: Optional[_OnCopy]
    workers=0,  # type: int
    preserve_time=False,  # type: bool
):
    # type: (...) -> None
    """Copy the contents of one filesystem to another, checking times.

    .. deprecated:: 2.5.0
<<<<<<< HEAD
       Use `~fs.copy_fs_if` with ``condition="newer"`` instead.
=======
       Use `~fs.copy.copy_fs_if` with ``condition="newer"`` instead.

>>>>>>> 81b6d8bd
    """
    warnings.warn(
        "copy_fs_if_newer is deprecated. Use copy_fs_if instead.", DeprecationWarning
    )
    return copy_fs_if(src_fs, dst_fs, "newer", walker, on_copy, workers)


def copy_fs_if(
    src_fs,  # type: Union[FS, Text]
    dst_fs,  # type: Union[FS, Text]
    condition="always",  # type: Text
    walker=None,  # type: Optional[Walker]
    on_copy=None,  # type: Optional[_OnCopy]
    workers=0,  # type: int
<<<<<<< HEAD
    preserve_time=False,  # type: bool
):
    # type: (...) -> None
    """Copy the contents of one filesystem to another, depending on a condition.

    Depending on the value of ``strategy``, certain conditions must be fulfilled
    for a file to be copied to ``dst_fs``. The following values
    are supported:

    ``"always"``
        The source file is always copied.
    ``"newer"``
        The last modification time of the source file must be newer than that
        of the destination file. If either file has no modification time, the
        copy is performed always.
    ``"older"``
        The last modification time of the source file must be older than that
        of the destination file. If either file has no modification time, the
        copy is performed always.
    ``"exists"``
        The source file is only copied if a file of the same path already
        exists in ``dst_fs``.
    ``"not_exists"``
        The source file is only copied if no file of the same path already
        exists in ``dst_fs``.

=======
):
    # type: (...) -> None
    """Copy the contents of one filesystem to another, depending on a condition.
>>>>>>> 81b6d8bd

    Arguments:
        src_fs (FS or str): Source filesystem (URL or instance).
        dst_fs (FS or str): Destination filesystem (URL or instance).
        condition (str): Name of the condition to check for each file.
        walker (~fs.walk.Walker, optional): A walker object that will be
            used to scan for files in ``src_fs``. Set this if you only want
            to consider a sub-set of the resources in ``src_fs``.
        on_copy (callable):A function callback called after a single file copy
            is executed. Expected signature is ``(src_fs, src_path, dst_fs,
            dst_path)``.
        workers (int): Use ``worker`` threads to copy data, or ``0`` (default)
            for a single-threaded copy.
<<<<<<< HEAD
        preserve_time (bool): If `True`, try to preserve mtime of the
            resources (defaults to `False`).
=======

    See Also:
        `~fs.copy.copy_file_if` for the full list of supported values for the
        ``condition`` argument.
>>>>>>> 81b6d8bd

    """
    return copy_dir_if(
        src_fs,
        "/",
        dst_fs,
        "/",
        condition,
        walker=walker,
        on_copy=on_copy,
        workers=workers,
<<<<<<< HEAD
        preserve_time=preserve_time,
=======
>>>>>>> 81b6d8bd
    )


def copy_file(
    src_fs,  # type: Union[FS, Text]
    src_path,  # type: Text
    dst_fs,  # type: Union[FS, Text]
    dst_path,  # type: Text
<<<<<<< HEAD
    preserve_time=False,  # type: bool
=======
>>>>>>> 81b6d8bd
):
    # type: (...) -> None
    """Copy a file from one filesystem to another.

    If the destination exists, and is a file, it will be first truncated.

    Arguments:
        src_fs (FS or str): Source filesystem (instance or URL).
        src_path (str): Path to a file on the source filesystem.
        dst_fs (FS or str): Destination filesystem (instance or URL).
        dst_path (str): Path to a file on the destination filesystem.
        preserve_time (bool): If `True`, try to preserve mtime of the
            resource (defaults to `False`).

<<<<<<< HEAD
    """
    copy_file_if(src_fs, src_path, dst_fs, dst_path, "always", preserve_time=preserve_time)


def copy_file_if_newer(
    src_fs,  # type: Union[FS, Text]
    src_path,  # type: Text
    dst_fs,  # type: Union[FS, Text]
    dst_path,  # type: Text
    preserve_time=False,  # type: bool
):
    # type: (...) -> bool
    """Copy a file from one filesystem to another, checking times.

    .. deprecated:: 2.5.0
       Use `~fs.copy_file_if` with ``condition="newer"`` instead.
    """
    warnings.warn(
        "copy_file_if_newer is deprecated. Use copy_file_if instead.",
        DeprecationWarning,
    )
    return copy_file_if(src_fs, src_path, dst_fs, dst_path, "newer", preserve_time=preserve_time)


def copy_file_if(
=======
    """
    copy_file_if(src_fs, src_path, dst_fs, dst_path, "always")


def copy_file_if_newer(
>>>>>>> 81b6d8bd
    src_fs,  # type: Union[FS, Text]
    src_path,  # type: Text
    dst_fs,  # type: Union[FS, Text]
    dst_path,  # type: Text
    condition,  # type: Text
    preserve_time=False,  # type: bool
):
    # type: (...) -> bool
<<<<<<< HEAD
    """Copy a file from one filesystem to another, depending on a condition.

    Depending on the value of ``strategy``, certain conditions must be fulfilled
    for a file to be copied to ``dst_fs``. The following values
    are supported:

    ``"always"``
        The source file is always copied.
    ``"newer"``
        The last modification time of the source file must be newer than that
        of the destination file. If either file has no modification time, the
        copy is performed always.
    ``"older"``
        The last modification time of the source file must be older than that
        of the destination file. If either file has no modification time, the
        copy is performed always.
    ``"exists"``
        The source file is only copied if a file of the same path already
        exists in ``dst_fs``.
    ``"not_exists"``
        The source file is only copied if no file of the same path already
        exists in ``dst_fs``.

=======
    """Copy a file from one filesystem to another, checking times.

    .. deprecated:: 2.5.0
       Use `~fs.copy.copy_file_if` with ``condition="newer"`` instead.

    """
    warnings.warn(
        "copy_file_if_newer is deprecated. Use copy_file_if instead.",
        DeprecationWarning,
    )
    return copy_file_if(src_fs, src_path, dst_fs, dst_path, "newer")


def copy_file_if(
    src_fs,  # type: Union[FS, Text]
    src_path,  # type: Text
    dst_fs,  # type: Union[FS, Text]
    dst_path,  # type: Text
    condition,  # type: Text
):
    # type: (...) -> bool
    """Copy a file from one filesystem to another, depending on a condition.

    Depending on the value of ``condition``, certain requirements must
    be fulfilled for a file to be copied to ``dst_fs``. The following
    values are supported:

    ``"always"``
        The source file is always copied.
    ``"newer"``
        The last modification time of the source file must be newer than that
        of the destination file. If either file has no modification time, the
        copy is performed always.
    ``"older"``
        The last modification time of the source file must be older than that
        of the destination file. If either file has no modification time, the
        copy is performed always.
    ``"exists"``
        The source file is only copied if a file of the same path already
        exists in ``dst_fs``.
    ``"not_exists"``
        The source file is only copied if no file of the same path already
        exists in ``dst_fs``.
>>>>>>> 81b6d8bd

    Arguments:
        src_fs (FS or str): Source filesystem (instance or URL).
        src_path (str): Path to a file on the source filesystem.
        dst_fs (FS or str): Destination filesystem (instance or URL).
        dst_path (str): Path to a file on the destination filesystem.
        condition (str): Name of the condition to check for each file.
<<<<<<< HEAD
        preserve_time (bool): If `True`, try to preserve mtime of the
            resource (defaults to `False`).
=======
>>>>>>> 81b6d8bd

    Returns:
        bool: `True` if the file copy was executed, `False` otherwise.

    """
    with manage_fs(src_fs, writeable=False) as _src_fs:
        with manage_fs(dst_fs, create=True) as _dst_fs:
            do_copy = _copy_is_necessary(
                _src_fs, src_path, _dst_fs, dst_path, condition
            )
            if do_copy:
<<<<<<< HEAD
                copy_file_internal(_src_fs, src_path, _dst_fs, dst_path, lock=True, preserve_time=preserve_time)
=======
                copy_file_internal(_src_fs, src_path, _dst_fs, dst_path, True)
>>>>>>> 81b6d8bd
            return do_copy


def copy_file_internal(
    src_fs,  # type: FS
    src_path,  # type: Text
    dst_fs,  # type: FS
    dst_path,  # type: Text
    lock=False,  # type: bool
<<<<<<< HEAD
    preserve_time=False,  # type: bool
=======
>>>>>>> 81b6d8bd
):
    # type: (...) -> None
    """Copy a file at low level, without calling `manage_fs` or locking.

    If the destination exists, and is a file, it will be first truncated.

    This method exists to optimize copying in loops. In general you
    should prefer `copy_file`.

    Arguments:
        src_fs (FS): Source filesystem.
        src_path (str): Path to a file on the source filesystem.
        dst_fs (FS): Destination filesystem.
        dst_path (str): Path to a file on the destination filesystem.
        lock (bool): Lock both filesystems before copying.
<<<<<<< HEAD
        preserve_time (bool): If `True`, try to preserve mtime of the
            resource (defaults to `False`).
=======
>>>>>>> 81b6d8bd

    """
    if src_fs is dst_fs:
        # Same filesystem, so we can do a potentially optimized
        # copy
<<<<<<< HEAD
        src_fs.copy(src_path, dst_path, overwrite=True, preserve_time=preserve_time)
=======
        src_fs.copy(src_path, dst_path, overwrite=True)
>>>>>>> 81b6d8bd
        return

    def _copy_locked():
        if dst_fs.hassyspath(dst_path):
            with dst_fs.openbin(dst_path, "w") as write_file:
                src_fs.download(src_path, write_file)
        else:
            with src_fs.openbin(src_path) as read_file:
                dst_fs.upload(dst_path, read_file)

<<<<<<< HEAD
        if preserve_time:
            copy_mtime(src_fs, src_path, dst_fs, dst_path)

=======
>>>>>>> 81b6d8bd
    if lock:
        with src_fs.lock(), dst_fs.lock():
            _copy_locked()
    else:
        _copy_locked()


def copy_structure(
    src_fs,  # type: Union[FS, Text]
    dst_fs,  # type: Union[FS, Text]
    walker=None,  # type: Optional[Walker]
    src_root="/",  # type: Text
    dst_root="/",  # type: Text
):
    # type: (...) -> None
    """Copy directories (but not files) from ``src_fs`` to ``dst_fs``.

    Arguments:
        src_fs (FS or str): Source filesystem (instance or URL).
        dst_fs (FS or str): Destination filesystem (instance or URL).
        walker (~fs.walk.Walker, optional): A walker object that will be
            used to scan for files in ``src_fs``. Set this if you only
            want to consider a sub-set of the resources in ``src_fs``.
        src_root (str): Path of the base directory to consider as the root
            of the tree structure to copy.
        dst_root (str): Path to the target root of the tree structure.

    """
    walker = walker or Walker()
    with manage_fs(src_fs) as _src_fs:
        with manage_fs(dst_fs, create=True) as _dst_fs:
            with _src_fs.lock(), _dst_fs.lock():
                _dst_fs.makedirs(dst_root, recreate=True)
                for dir_path in walker.dirs(_src_fs, src_root):
                    _dst_fs.makedir(
                        combine(dst_root, frombase(src_root, dir_path)), recreate=True
                    )


def copy_dir(
    src_fs,  # type: Union[FS, Text]
    src_path,  # type: Text
    dst_fs,  # type: Union[FS, Text]
    dst_path,  # type: Text
    walker=None,  # type: Optional[Walker]
    on_copy=None,  # type: Optional[_OnCopy]
    workers=0,  # type: int
    preserve_time=False,  # type: bool
):
    # type: (...) -> None
    """Copy a directory from one filesystem to another.

    Arguments:
        src_fs (FS or str): Source filesystem (instance or URL).
        src_path (str): Path to a directory on the source filesystem.
        dst_fs (FS or str): Destination filesystem (instance or URL).
        dst_path (str): Path to a directory on the destination filesystem.
        walker (~fs.walk.Walker, optional): A walker object that will be
            used to scan for files in ``src_fs``. Set this if you only
            want to consider a sub-set of the resources in ``src_fs``.
        on_copy (callable, optional):  A function callback called after
            a single file copy is executed. Expected signature is
            ``(src_fs, src_path, dst_fs, dst_path)``.
        workers (int): Use ``worker`` threads to copy data, or ``0`` (default) for
            a single-threaded copy.
        preserve_time (bool): If `True`, try to preserve mtime of the
            resources (defaults to `False`).

    """
<<<<<<< HEAD
    copy_dir_if(src_fs, src_path, dst_fs, dst_path, "always", walker, on_copy, workers, preserve_time=preserve_time)
=======
    copy_dir_if(src_fs, src_path, dst_fs, dst_path, "always", walker, on_copy, workers)


def copy_dir_if_newer(
    src_fs,  # type: Union[FS, Text]
    src_path,  # type: Text
    dst_fs,  # type: Union[FS, Text]
    dst_path,  # type: Text
    walker=None,  # type: Optional[Walker]
    on_copy=None,  # type: Optional[_OnCopy]
    workers=0,  # type: int
):
    # type: (...) -> None
    """Copy a directory from one filesystem to another, checking times.

    .. deprecated:: 2.5.0
       Use `~fs.copy.copy_dir_if` with ``condition="newer"`` instead.

    """
    warnings.warn(
        "copy_dir_if_newer is deprecated. Use copy_dir_if instead.", DeprecationWarning
    )
    copy_dir_if(src_fs, src_path, dst_fs, dst_path, "newer", walker, on_copy, workers)
>>>>>>> 81b6d8bd


def copy_dir_if(
    src_fs,  # type: Union[FS, Text]
    src_path,  # type: Text
    dst_fs,  # type: Union[FS, Text]
    dst_path,  # type: Text
    condition,  # type: Text
    walker=None,  # type: Optional[Walker]
    on_copy=None,  # type: Optional[_OnCopy]
    workers=0,  # type: int
    preserve_time=False,  # type: bool
):
    # type: (...) -> None
<<<<<<< HEAD
    """Copy a directory from one filesystem to another, checking times.

    .. deprecated:: 2.5.0
       Use `~fs.copy_dir_if` with ``condition="newer"`` instead.
    """
    warnings.warn(
        "copy_dir_if_newer is deprecated. Use copy_dir_if instead.", DeprecationWarning
    )
    copy_dir_if(src_fs, src_path, dst_fs, dst_path, "newer", walker, on_copy, workers, preserve_time=preserve_time)


def copy_dir_if(
    src_fs,  # type: Union[FS, Text]
    src_path,  # type: Text
    dst_fs,  # type: Union[FS, Text]
    dst_path,  # type: Text
    condition="always",  # type: Text
    walker=None,  # type: Optional[Walker]
    on_copy=None,  # type: Optional[_OnCopy]
    workers=0,  # type: int
    preserve_time=False,  # type: bool
):
    # type: (...) -> None
    """Copy a directory from one filesystem to another, depending on a condition.

    Depending on the value of ``strategy``, certain conditions must be
    fulfilled for a file to be copied to ``dst_fs``. The following values
    are supported:

    ``"always"``
        The source file is always copied.
    ``"newer"``
        The last modification time of the source file must be newer than that
        of the destination file. If either file has no modification time, the
        copy is performed always.
    ``"older"``
        The last modification time of the source file must be older than that
        of the destination file. If either file has no modification time, the
        copy is performed always.
    ``"exists"``
        The source file is only copied if a file of the same path already
        exists in ``dst_fs``.
    ``"not_exists"``
        The source file is only copied if no file of the same path already
        exists in ``dst_fs``.
=======
    """Copy a directory from one filesystem to another, depending on a condition.
>>>>>>> 81b6d8bd

    Arguments:
        src_fs (FS or str): Source filesystem (instance or URL).
        src_path (str): Path to a directory on the source filesystem.
        dst_fs (FS or str): Destination filesystem (instance or URL).
        dst_path (str): Path to a directory on the destination filesystem.
        condition (str): Name of the condition to check for each file.
        walker (~fs.walk.Walker, optional): A walker object that will be
            used to scan for files in ``src_fs``. Set this if you only want
            to consider a sub-set of the resources in ``src_fs``.
        on_copy (callable):A function callback called after a single file copy
            is executed. Expected signature is ``(src_fs, src_path, dst_fs,
            dst_path)``.
        workers (int): Use ``worker`` threads to copy data, or ``0`` (default) for
            a single-threaded copy.
        preserve_time (bool): If `True`, try to preserve mtime of the
            resources (defaults to `False`).

    See Also:
        `~fs.copy.copy_file_if` for the full list of supported values for the
        ``condition`` argument.

    """
    on_copy = on_copy or (lambda *args: None)
    walker = walker or Walker()
    _src_path = abspath(normpath(src_path))
    _dst_path = abspath(normpath(dst_path))

    from ._bulk import Copier

    copy_structure(src_fs, dst_fs, walker, src_path, dst_path)

    with manage_fs(src_fs, writeable=False) as _src_fs, manage_fs(
        dst_fs, create=True
    ) as _dst_fs:
        with _src_fs.lock(), _dst_fs.lock():
            _thread_safe = is_thread_safe(_src_fs, _dst_fs)
            with Copier(num_workers=workers if _thread_safe else 0) as copier:
                for dir_path in walker.files(_src_fs, _src_path):
                    copy_path = combine(_dst_path, frombase(_src_path, dir_path))
                    if _copy_is_necessary(
                        _src_fs, dir_path, _dst_fs, copy_path, condition
                    ):
<<<<<<< HEAD
                        copier.copy(_src_fs, dir_path, _dst_fs, copy_path, preserve_time=preserve_time)
=======
                        copier.copy(_src_fs, dir_path, _dst_fs, copy_path)
>>>>>>> 81b6d8bd
                        on_copy(_src_fs, dir_path, _dst_fs, copy_path)


def _copy_is_necessary(
    src_fs,  # type: FS
    src_path,  # type: Text
    dst_fs,  # type: FS
    dst_path,  # type: Text
    condition,  # type: Text
):
    # type: (...) -> bool

    if condition == "always":
        return True

    elif condition == "newer":
        try:
<<<<<<< HEAD
            namespace = ("details", "modified")
=======
            namespace = ("details",)
>>>>>>> 81b6d8bd
            src_modified = src_fs.getinfo(src_path, namespace).modified
            dst_modified = dst_fs.getinfo(dst_path, namespace).modified
        except ResourceNotFound:
            return True
        else:
            return (
                src_modified is None
                or dst_modified is None
                or src_modified > dst_modified
            )

    elif condition == "older":
        try:
<<<<<<< HEAD
            namespace = ("details", "modified")
=======
            namespace = ("details",)
>>>>>>> 81b6d8bd
            src_modified = src_fs.getinfo(src_path, namespace).modified
            dst_modified = dst_fs.getinfo(dst_path, namespace).modified
        except ResourceNotFound:
            return True
        else:
            return (
                src_modified is None
                or dst_modified is None
                or src_modified < dst_modified
            )

    elif condition == "exists":
        return dst_fs.exists(dst_path)

    elif condition == "not_exists":
        return not dst_fs.exists(dst_path)

    else:
<<<<<<< HEAD
        raise ValueError("{} is not a valid copy condition.".format(condition))


def copy_mtime(
    src_fs,  # type: Union[FS, Text]
    src_path,  # type: Text
    dst_fs,  # type: Union[FS, Text]
    dst_path,  # type: Text
):
    # type: (...) -> None
    """Copy modified time metadata from one file to another.

    Arguments:
        src_fs (FS or str): Source filesystem (instance or URL).
        src_path (str): Path to a directory on the source filesystem.
        dst_fs (FS or str): Destination filesystem (instance or URL).
        dst_path (str): Path to a directory on the destination filesystem.

    """
    namespaces = ("details",)
    with manage_fs(src_fs, writeable=False) as _src_fs:
        with manage_fs(dst_fs, create=True) as _dst_fs:
            src_meta = _src_fs.getinfo(src_path, namespaces)
            src_details = src_meta.raw.get("details", {})
            dst_details = {}
            for value in ("metadata_changed", "modified"):
                if value in src_details:
                    dst_details[value] = src_details[value]
            _dst_fs.setinfo(dst_path, {"details": dst_details})
=======
        raise ValueError("{} is not a valid copy condition.".format(condition))
>>>>>>> 81b6d8bd
<|MERGE_RESOLUTION|>--- conflicted
+++ resolved
@@ -60,12 +60,8 @@
     """Copy the contents of one filesystem to another, checking times.
 
     .. deprecated:: 2.5.0
-<<<<<<< HEAD
-       Use `~fs.copy_fs_if` with ``condition="newer"`` instead.
-=======
        Use `~fs.copy.copy_fs_if` with ``condition="newer"`` instead.
 
->>>>>>> 81b6d8bd
     """
     warnings.warn(
         "copy_fs_if_newer is deprecated. Use copy_fs_if instead.", DeprecationWarning
@@ -80,15 +76,103 @@
     walker=None,  # type: Optional[Walker]
     on_copy=None,  # type: Optional[_OnCopy]
     workers=0,  # type: int
-<<<<<<< HEAD
     preserve_time=False,  # type: bool
 ):
     # type: (...) -> None
     """Copy the contents of one filesystem to another, depending on a condition.
 
-    Depending on the value of ``strategy``, certain conditions must be fulfilled
-    for a file to be copied to ``dst_fs``. The following values
-    are supported:
+    Arguments:
+        src_fs (FS or str): Source filesystem (URL or instance).
+        dst_fs (FS or str): Destination filesystem (URL or instance).
+        condition (str): Name of the condition to check for each file.
+        walker (~fs.walk.Walker, optional): A walker object that will be
+            used to scan for files in ``src_fs``. Set this if you only want
+            to consider a sub-set of the resources in ``src_fs``.
+        on_copy (callable):A function callback called after a single file copy
+            is executed. Expected signature is ``(src_fs, src_path, dst_fs,
+            dst_path)``.
+        workers (int): Use ``worker`` threads to copy data, or ``0`` (default)
+            for a single-threaded copy.
+        preserve_time (bool): If `True`, try to preserve mtime of the
+            resources (defaults to `False`).
+
+    See Also:
+        `~fs.copy.copy_file_if` for the full list of supported values for the
+        ``condition`` argument.
+
+    """
+    return copy_dir_if(
+        src_fs,
+        "/",
+        dst_fs,
+        "/",
+        condition,
+        walker=walker,
+        on_copy=on_copy,
+        workers=workers,
+        preserve_time=preserve_time,
+    )
+
+
+def copy_file(
+    src_fs,  # type: Union[FS, Text]
+    src_path,  # type: Text
+    dst_fs,  # type: Union[FS, Text]
+    dst_path,  # type: Text
+    preserve_time=False,  # type: bool
+):
+    # type: (...) -> None
+    """Copy a file from one filesystem to another.
+
+    If the destination exists, and is a file, it will be first truncated.
+
+    Arguments:
+        src_fs (FS or str): Source filesystem (instance or URL).
+        src_path (str): Path to a file on the source filesystem.
+        dst_fs (FS or str): Destination filesystem (instance or URL).
+        dst_path (str): Path to a file on the destination filesystem.
+        preserve_time (bool): If `True`, try to preserve mtime of the
+            resource (defaults to `False`).
+
+    """
+    copy_file_if(src_fs, src_path, dst_fs, dst_path, "always", preserve_time=preserve_time)
+
+
+def copy_file_if_newer(
+    src_fs,  # type: Union[FS, Text]
+    src_path,  # type: Text
+    dst_fs,  # type: Union[FS, Text]
+    dst_path,  # type: Text
+    preserve_time=False,  # type: bool
+):
+    # type: (...) -> bool
+    """Copy a file from one filesystem to another, checking times.
+
+    .. deprecated:: 2.5.0
+       Use `~fs.copy.copy_file_if` with ``condition="newer"`` instead.
+
+    """
+    warnings.warn(
+        "copy_file_if_newer is deprecated. Use copy_file_if instead.",
+        DeprecationWarning,
+    )
+    return copy_file_if(src_fs, src_path, dst_fs, dst_path, "newer", preserve_time=preserve_time)
+
+
+def copy_file_if(
+    src_fs,  # type: Union[FS, Text]
+    src_path,  # type: Text
+    dst_fs,  # type: Union[FS, Text]
+    dst_path,  # type: Text
+    condition,  # type: Text
+    preserve_time=False,  # type: bool
+):
+    # type: (...) -> bool
+    """Copy a file from one filesystem to another, depending on a condition.
+
+    Depending on the value of ``condition``, certain requirements must
+    be fulfilled for a file to be copied to ``dst_fs``. The following
+    values are supported:
 
     ``"always"``
         The source file is always copied.
@@ -107,196 +191,14 @@
         The source file is only copied if no file of the same path already
         exists in ``dst_fs``.
 
-=======
-):
-    # type: (...) -> None
-    """Copy the contents of one filesystem to another, depending on a condition.
->>>>>>> 81b6d8bd
-
-    Arguments:
-        src_fs (FS or str): Source filesystem (URL or instance).
-        dst_fs (FS or str): Destination filesystem (URL or instance).
-        condition (str): Name of the condition to check for each file.
-        walker (~fs.walk.Walker, optional): A walker object that will be
-            used to scan for files in ``src_fs``. Set this if you only want
-            to consider a sub-set of the resources in ``src_fs``.
-        on_copy (callable):A function callback called after a single file copy
-            is executed. Expected signature is ``(src_fs, src_path, dst_fs,
-            dst_path)``.
-        workers (int): Use ``worker`` threads to copy data, or ``0`` (default)
-            for a single-threaded copy.
-<<<<<<< HEAD
-        preserve_time (bool): If `True`, try to preserve mtime of the
-            resources (defaults to `False`).
-=======
-
-    See Also:
-        `~fs.copy.copy_file_if` for the full list of supported values for the
-        ``condition`` argument.
->>>>>>> 81b6d8bd
-
-    """
-    return copy_dir_if(
-        src_fs,
-        "/",
-        dst_fs,
-        "/",
-        condition,
-        walker=walker,
-        on_copy=on_copy,
-        workers=workers,
-<<<<<<< HEAD
-        preserve_time=preserve_time,
-=======
->>>>>>> 81b6d8bd
-    )
-
-
-def copy_file(
-    src_fs,  # type: Union[FS, Text]
-    src_path,  # type: Text
-    dst_fs,  # type: Union[FS, Text]
-    dst_path,  # type: Text
-<<<<<<< HEAD
-    preserve_time=False,  # type: bool
-=======
->>>>>>> 81b6d8bd
-):
-    # type: (...) -> None
-    """Copy a file from one filesystem to another.
-
-    If the destination exists, and is a file, it will be first truncated.
-
-    Arguments:
-        src_fs (FS or str): Source filesystem (instance or URL).
-        src_path (str): Path to a file on the source filesystem.
-        dst_fs (FS or str): Destination filesystem (instance or URL).
-        dst_path (str): Path to a file on the destination filesystem.
-        preserve_time (bool): If `True`, try to preserve mtime of the
-            resource (defaults to `False`).
-
-<<<<<<< HEAD
-    """
-    copy_file_if(src_fs, src_path, dst_fs, dst_path, "always", preserve_time=preserve_time)
-
-
-def copy_file_if_newer(
-    src_fs,  # type: Union[FS, Text]
-    src_path,  # type: Text
-    dst_fs,  # type: Union[FS, Text]
-    dst_path,  # type: Text
-    preserve_time=False,  # type: bool
-):
-    # type: (...) -> bool
-    """Copy a file from one filesystem to another, checking times.
-
-    .. deprecated:: 2.5.0
-       Use `~fs.copy_file_if` with ``condition="newer"`` instead.
-    """
-    warnings.warn(
-        "copy_file_if_newer is deprecated. Use copy_file_if instead.",
-        DeprecationWarning,
-    )
-    return copy_file_if(src_fs, src_path, dst_fs, dst_path, "newer", preserve_time=preserve_time)
-
-
-def copy_file_if(
-=======
-    """
-    copy_file_if(src_fs, src_path, dst_fs, dst_path, "always")
-
-
-def copy_file_if_newer(
->>>>>>> 81b6d8bd
-    src_fs,  # type: Union[FS, Text]
-    src_path,  # type: Text
-    dst_fs,  # type: Union[FS, Text]
-    dst_path,  # type: Text
-    condition,  # type: Text
-    preserve_time=False,  # type: bool
-):
-    # type: (...) -> bool
-<<<<<<< HEAD
-    """Copy a file from one filesystem to another, depending on a condition.
-
-    Depending on the value of ``strategy``, certain conditions must be fulfilled
-    for a file to be copied to ``dst_fs``. The following values
-    are supported:
-
-    ``"always"``
-        The source file is always copied.
-    ``"newer"``
-        The last modification time of the source file must be newer than that
-        of the destination file. If either file has no modification time, the
-        copy is performed always.
-    ``"older"``
-        The last modification time of the source file must be older than that
-        of the destination file. If either file has no modification time, the
-        copy is performed always.
-    ``"exists"``
-        The source file is only copied if a file of the same path already
-        exists in ``dst_fs``.
-    ``"not_exists"``
-        The source file is only copied if no file of the same path already
-        exists in ``dst_fs``.
-
-=======
-    """Copy a file from one filesystem to another, checking times.
-
-    .. deprecated:: 2.5.0
-       Use `~fs.copy.copy_file_if` with ``condition="newer"`` instead.
-
-    """
-    warnings.warn(
-        "copy_file_if_newer is deprecated. Use copy_file_if instead.",
-        DeprecationWarning,
-    )
-    return copy_file_if(src_fs, src_path, dst_fs, dst_path, "newer")
-
-
-def copy_file_if(
-    src_fs,  # type: Union[FS, Text]
-    src_path,  # type: Text
-    dst_fs,  # type: Union[FS, Text]
-    dst_path,  # type: Text
-    condition,  # type: Text
-):
-    # type: (...) -> bool
-    """Copy a file from one filesystem to another, depending on a condition.
-
-    Depending on the value of ``condition``, certain requirements must
-    be fulfilled for a file to be copied to ``dst_fs``. The following
-    values are supported:
-
-    ``"always"``
-        The source file is always copied.
-    ``"newer"``
-        The last modification time of the source file must be newer than that
-        of the destination file. If either file has no modification time, the
-        copy is performed always.
-    ``"older"``
-        The last modification time of the source file must be older than that
-        of the destination file. If either file has no modification time, the
-        copy is performed always.
-    ``"exists"``
-        The source file is only copied if a file of the same path already
-        exists in ``dst_fs``.
-    ``"not_exists"``
-        The source file is only copied if no file of the same path already
-        exists in ``dst_fs``.
->>>>>>> 81b6d8bd
-
     Arguments:
         src_fs (FS or str): Source filesystem (instance or URL).
         src_path (str): Path to a file on the source filesystem.
         dst_fs (FS or str): Destination filesystem (instance or URL).
         dst_path (str): Path to a file on the destination filesystem.
         condition (str): Name of the condition to check for each file.
-<<<<<<< HEAD
         preserve_time (bool): If `True`, try to preserve mtime of the
             resource (defaults to `False`).
-=======
->>>>>>> 81b6d8bd
 
     Returns:
         bool: `True` if the file copy was executed, `False` otherwise.
@@ -308,11 +210,7 @@
                 _src_fs, src_path, _dst_fs, dst_path, condition
             )
             if do_copy:
-<<<<<<< HEAD
                 copy_file_internal(_src_fs, src_path, _dst_fs, dst_path, lock=True, preserve_time=preserve_time)
-=======
-                copy_file_internal(_src_fs, src_path, _dst_fs, dst_path, True)
->>>>>>> 81b6d8bd
             return do_copy
 
 
@@ -322,10 +220,7 @@
     dst_fs,  # type: FS
     dst_path,  # type: Text
     lock=False,  # type: bool
-<<<<<<< HEAD
-    preserve_time=False,  # type: bool
-=======
->>>>>>> 81b6d8bd
+    preserve_time=False,  # type: bool
 ):
     # type: (...) -> None
     """Copy a file at low level, without calling `manage_fs` or locking.
@@ -341,21 +236,14 @@
         dst_fs (FS): Destination filesystem.
         dst_path (str): Path to a file on the destination filesystem.
         lock (bool): Lock both filesystems before copying.
-<<<<<<< HEAD
         preserve_time (bool): If `True`, try to preserve mtime of the
             resource (defaults to `False`).
-=======
->>>>>>> 81b6d8bd
 
     """
     if src_fs is dst_fs:
         # Same filesystem, so we can do a potentially optimized
         # copy
-<<<<<<< HEAD
         src_fs.copy(src_path, dst_path, overwrite=True, preserve_time=preserve_time)
-=======
-        src_fs.copy(src_path, dst_path, overwrite=True)
->>>>>>> 81b6d8bd
         return
 
     def _copy_locked():
@@ -366,12 +254,9 @@
             with src_fs.openbin(src_path) as read_file:
                 dst_fs.upload(dst_path, read_file)
 
-<<<<<<< HEAD
         if preserve_time:
             copy_mtime(src_fs, src_path, dst_fs, dst_path)
 
-=======
->>>>>>> 81b6d8bd
     if lock:
         with src_fs.lock(), dst_fs.lock():
             _copy_locked()
@@ -441,10 +326,7 @@
             resources (defaults to `False`).
 
     """
-<<<<<<< HEAD
     copy_dir_if(src_fs, src_path, dst_fs, dst_path, "always", walker, on_copy, workers, preserve_time=preserve_time)
-=======
-    copy_dir_if(src_fs, src_path, dst_fs, dst_path, "always", walker, on_copy, workers)
 
 
 def copy_dir_if_newer(
@@ -455,6 +337,7 @@
     walker=None,  # type: Optional[Walker]
     on_copy=None,  # type: Optional[_OnCopy]
     workers=0,  # type: int
+    preserve_time=False,  # type: bool
 ):
     # type: (...) -> None
     """Copy a directory from one filesystem to another, checking times.
@@ -462,31 +345,6 @@
     .. deprecated:: 2.5.0
        Use `~fs.copy.copy_dir_if` with ``condition="newer"`` instead.
 
-    """
-    warnings.warn(
-        "copy_dir_if_newer is deprecated. Use copy_dir_if instead.", DeprecationWarning
-    )
-    copy_dir_if(src_fs, src_path, dst_fs, dst_path, "newer", walker, on_copy, workers)
->>>>>>> 81b6d8bd
-
-
-def copy_dir_if(
-    src_fs,  # type: Union[FS, Text]
-    src_path,  # type: Text
-    dst_fs,  # type: Union[FS, Text]
-    dst_path,  # type: Text
-    condition,  # type: Text
-    walker=None,  # type: Optional[Walker]
-    on_copy=None,  # type: Optional[_OnCopy]
-    workers=0,  # type: int
-    preserve_time=False,  # type: bool
-):
-    # type: (...) -> None
-<<<<<<< HEAD
-    """Copy a directory from one filesystem to another, checking times.
-
-    .. deprecated:: 2.5.0
-       Use `~fs.copy_dir_if` with ``condition="newer"`` instead.
     """
     warnings.warn(
         "copy_dir_if_newer is deprecated. Use copy_dir_if instead.", DeprecationWarning
@@ -499,7 +357,7 @@
     src_path,  # type: Text
     dst_fs,  # type: Union[FS, Text]
     dst_path,  # type: Text
-    condition="always",  # type: Text
+    condition,  # type: Text
     walker=None,  # type: Optional[Walker]
     on_copy=None,  # type: Optional[_OnCopy]
     workers=0,  # type: int
@@ -507,30 +365,6 @@
 ):
     # type: (...) -> None
     """Copy a directory from one filesystem to another, depending on a condition.
-
-    Depending on the value of ``strategy``, certain conditions must be
-    fulfilled for a file to be copied to ``dst_fs``. The following values
-    are supported:
-
-    ``"always"``
-        The source file is always copied.
-    ``"newer"``
-        The last modification time of the source file must be newer than that
-        of the destination file. If either file has no modification time, the
-        copy is performed always.
-    ``"older"``
-        The last modification time of the source file must be older than that
-        of the destination file. If either file has no modification time, the
-        copy is performed always.
-    ``"exists"``
-        The source file is only copied if a file of the same path already
-        exists in ``dst_fs``.
-    ``"not_exists"``
-        The source file is only copied if no file of the same path already
-        exists in ``dst_fs``.
-=======
-    """Copy a directory from one filesystem to another, depending on a condition.
->>>>>>> 81b6d8bd
 
     Arguments:
         src_fs (FS or str): Source filesystem (instance or URL).
@@ -574,11 +408,7 @@
                     if _copy_is_necessary(
                         _src_fs, dir_path, _dst_fs, copy_path, condition
                     ):
-<<<<<<< HEAD
                         copier.copy(_src_fs, dir_path, _dst_fs, copy_path, preserve_time=preserve_time)
-=======
-                        copier.copy(_src_fs, dir_path, _dst_fs, copy_path)
->>>>>>> 81b6d8bd
                         on_copy(_src_fs, dir_path, _dst_fs, copy_path)
 
 
@@ -596,11 +426,7 @@
 
     elif condition == "newer":
         try:
-<<<<<<< HEAD
-            namespace = ("details", "modified")
-=======
             namespace = ("details",)
->>>>>>> 81b6d8bd
             src_modified = src_fs.getinfo(src_path, namespace).modified
             dst_modified = dst_fs.getinfo(dst_path, namespace).modified
         except ResourceNotFound:
@@ -614,11 +440,7 @@
 
     elif condition == "older":
         try:
-<<<<<<< HEAD
-            namespace = ("details", "modified")
-=======
             namespace = ("details",)
->>>>>>> 81b6d8bd
             src_modified = src_fs.getinfo(src_path, namespace).modified
             dst_modified = dst_fs.getinfo(dst_path, namespace).modified
         except ResourceNotFound:
@@ -637,7 +459,6 @@
         return not dst_fs.exists(dst_path)
 
     else:
-<<<<<<< HEAD
         raise ValueError("{} is not a valid copy condition.".format(condition))
 
 
@@ -666,7 +487,4 @@
             for value in ("metadata_changed", "modified"):
                 if value in src_details:
                     dst_details[value] = src_details[value]
-            _dst_fs.setinfo(dst_path, {"details": dst_details})
-=======
-        raise ValueError("{} is not a valid copy condition.".format(condition))
->>>>>>> 81b6d8bd
+            _dst_fs.setinfo(dst_path, {"details": dst_details})