--- conflicted
+++ resolved
@@ -1630,15 +1630,9 @@
                 a list (or `None`).
 
         Example:
-<<<<<<< HEAD
-            >>> home_fs._match(['*.py'], '__init__.py')
-            True
-            >>> home_fs._match(['*.jpg', '*.png'], 'foo.gif')
-=======
             >>> my_fs.match(['*.py'], '__init__.py')
             True
             >>> my_fs.match(['*.jpg', '*.png'], 'foo.gif')
->>>>>>> f6a6195d
             False
 
         Note:
