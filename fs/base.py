--- conflicted
+++ resolved
@@ -22,11 +22,7 @@
 import six
 
 from . import copy, errors, fsencode, iotools, move, tools, walk, wildcard
-<<<<<<< HEAD
-from .copy import copy_mtime
-=======
 from .copy import copy_modified_time
->>>>>>> ebcd1a9d
 from .glob import BoundGlobber
 from .mode import validate_open_mode
 from .path import abspath, join, normpath
@@ -430,12 +426,8 @@
             with closing(self.open(src_path, "rb")) as read_file:
                 # FIXME(@althonos): typing complains because open return IO
                 self.upload(dst_path, read_file)  # type: ignore
-<<<<<<< HEAD
-            copy_mtime(self, src_path, self, dst_path)
-=======
             if preserve_time:
                 copy_modified_time(self, src_path, self, dst_path)
->>>>>>> ebcd1a9d
 
     def copydir(
         self,
@@ -1187,12 +1179,8 @@
             with self.open(src_path, "rb") as read_file:
                 # FIXME(@althonos): typing complains because open return IO
                 self.upload(dst_path, read_file)  # type: ignore
-<<<<<<< HEAD
-            copy_mtime(self, src_path, self, dst_path)
-=======
             if preserve_time:
                 copy_modified_time(self, src_path, self, dst_path)
->>>>>>> ebcd1a9d
             self.remove(src_path)
 
     def open(
