"""Function for *mirroring* a filesystem.

Mirroring will create a copy of a source filesystem on a destination
filesystem. If there are no files on the destination, then mirroring
is simply a straight copy. If there are any files or directories on the
destination they may be deleted or modified to match the source.

In order to avoid redundant copying of files, `mirror` can compare
timestamps, and only copy files with a newer modified date. This
timestamp comparison is only done if the file sizes are different.

This scheme will work if you have mirrored a directory previously, and
you would like to copy any changes. Otherwise you should set the
``copy_if_newer`` parameter to `False` to guarantee an exact copy, at
the expense of potentially copying extra files.

"""

from __future__ import print_function
from __future__ import unicode_literals

import typing

from ._bulk import Copier
from .copy import copy_file_internal
from .errors import ResourceNotFound
from .opener import manage_fs
from .tools import is_thread_safe
from .walk import Walker

if typing.TYPE_CHECKING:
    from typing import Callable, Optional, Text, Union
    from .base import FS
    from .info import Info


def _compare(info1, info2):
    # type: (Info, Info) -> bool
    """Compare two `Info` objects to see if they should be copied.

    Returns:
        bool: `True` if the `Info` are different in size or mtime.

    """
    # Check filesize has changed
    if info1.size != info2.size:
        return True
    # Check modified dates
    date1 = info1.modified
    date2 = info2.modified
    return date1 is None or date2 is None or date1 > date2


def mirror(
    src_fs,  # type: Union[FS, Text]
    dst_fs,  # type: Union[FS, Text]
    walker=None,  # type: Optional[Walker]
    copy_if_newer=True,  # type: bool
    workers=0,  # type: int
    preserve_time=False,  # type: bool
):
    # type: (...) -> None
    """Mirror files / directories from one filesystem to another.

    Mirroring a filesystem will create an exact copy of ``src_fs`` on
    ``dst_fs``, by removing any files / directories on the destination
    that aren't on the source, and copying files that aren't.

    Arguments:
        src_fs (FS or str): Source filesystem (URL or instance).
        dst_fs (FS or str): Destination filesystem (URL or instance).
        walker (~fs.walk.Walker, optional): An optional walker instance.
        copy_if_newer (bool): Only copy newer files (the default).
        workers (int): Number of worker threads used
            (0 for single threaded). Set to a relatively low number
            for network filesystems, 4 would be a good start.
        preserve_time (bool): If `True`, try to preserve mtime of the
            resources (defaults to `False`).

    """

    def src():
        return manage_fs(src_fs, writeable=False)

    def dst():
        return manage_fs(dst_fs, create=True)

    with src() as _src_fs, dst() as _dst_fs:
        _thread_safe = is_thread_safe(_src_fs, _dst_fs)
<<<<<<< HEAD
        with Copier(num_workers=workers if _thread_safe else 0) as copier:
=======
        with Copier(
            num_workers=workers if _thread_safe else 0, preserve_time=preserve_time
        ) as copier:
>>>>>>> ebcd1a9d
            with _src_fs.lock(), _dst_fs.lock():
                _mirror(
                    _src_fs,
                    _dst_fs,
                    walker=walker,
                    copy_if_newer=copy_if_newer,
                    copy_file=copier.copy,
                    preserve_time=preserve_time,
                )


def _mirror(
    src_fs,  # type: FS
    dst_fs,  # type: FS
    walker=None,  # type: Optional[Walker]
    copy_if_newer=True,  # type: bool
    copy_file=copy_file_internal,  # type: Callable[[FS, str, FS, str, bool], None]
    preserve_time=False,  # type: bool
):
    # type: (...) -> None
    walker = walker or Walker()
    walk = walker.walk(src_fs, namespaces=["details"])
    for path, dirs, files in walk:
        try:
            dst = {
                info.name: info for info in dst_fs.scandir(path, namespaces=["details"])
            }
        except ResourceNotFound:
            dst_fs.makedir(path)
            dst = {}

        # Copy files
        for _file in files:
            _path = _file.make_path(path)
            dst_file = dst.pop(_file.name, None)
            if dst_file is not None:
                if dst_file.is_dir:
                    # Destination is a directory, remove it
                    dst_fs.removetree(_path)
                else:
                    # Compare file info
                    if copy_if_newer and not _compare(_file, dst_file):
                        continue
            copy_file(src_fs, _path, dst_fs, _path, preserve_time)

        # Make directories
        for _dir in dirs:
            _path = _dir.make_path(path)
            dst_dir = dst.pop(_dir.name, None)
            if dst_dir is not None:
                # Directory name exists on dst
                if not dst_dir.is_dir:
                    # Not a directory, so remove it
                    dst_fs.remove(_path)
            else:
                # Make the directory in dst
                dst_fs.makedir(_path, recreate=True)

        # Remove any remaining resources
        while dst:
            _, info = dst.popitem()
            _path = info.make_path(path)
            if info.is_dir:
                dst_fs.removetree(_path)
            else:
                dst_fs.remove(_path)<|MERGE_RESOLUTION|>--- conflicted
+++ resolved
@@ -87,13 +87,9 @@
 
     with src() as _src_fs, dst() as _dst_fs:
         _thread_safe = is_thread_safe(_src_fs, _dst_fs)
-<<<<<<< HEAD
-        with Copier(num_workers=workers if _thread_safe else 0) as copier:
-=======
         with Copier(
             num_workers=workers if _thread_safe else 0, preserve_time=preserve_time
         ) as copier:
->>>>>>> ebcd1a9d
             with _src_fs.lock(), _dst_fs.lock():
                 _mirror(
                     _src_fs,
