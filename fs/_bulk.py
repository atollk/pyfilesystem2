--- conflicted
+++ resolved
@@ -13,15 +13,12 @@
 
 from .copy import copy_file_internal, copy_modified_time
 from .errors import BulkCopyFailed
+from .tools import copy_file_data
 
 if typing.TYPE_CHECKING:
     from .base import FS
     from types import TracebackType
-<<<<<<< HEAD
-    from typing import List, Optional, Text, Type
-=======
     from typing import List, Optional, Text, Type, IO, Tuple
->>>>>>> ebcd1a9d
 
 
 class _Worker(threading.Thread):
@@ -59,30 +56,20 @@
 class _CopyTask(_Task):
     """A callable that copies from one file another."""
 
-    def __init__(
-        self,
-        src_fs,  # type: FS
-        src_path,  # type: Text
-        dst_fs,  # type: FS
-        dst_path,  # type: Text
-        preserve_time,  # type: bool
-    ):
-        # type: (...) -> None
-        self.src_fs = src_fs
-        self.src_path = src_path
-        self.dst_fs = dst_fs
-        self.dst_path = dst_path
-        self.preserve_time = preserve_time
+    def __init__(self, src_file, dst_file):
+        # type: (IO, IO) -> None
+        self.src_file = src_file
+        self.dst_file = dst_file
 
     def __call__(self):
         # type: () -> None
-        copy_file_internal(
-            self.src_fs,
-            self.src_path,
-            self.dst_fs,
-            self.dst_path,
-            preserve_time=self.preserve_time,
-        )
+        try:
+            copy_file_data(self.src_file, self.dst_file, chunk_size=1024 * 1024)
+        finally:
+            try:
+                self.src_file.close()
+            finally:
+                self.dst_file.close()
 
 
 class Copier(object):
@@ -103,7 +90,7 @@
     def start(self):
         """Start the workers."""
         if self.num_workers:
-            self.queue = Queue()
+            self.queue = Queue(maxsize=self.num_workers)
             self.workers = [_Worker(self) for _ in range(self.num_workers)]
             for worker in self.workers:
                 worker.start()
@@ -153,12 +140,6 @@
         if self.queue is None:
             # This should be the most performant for a single-thread
             copy_file_internal(
-<<<<<<< HEAD
-                src_fs, src_path, dst_fs, dst_path, preserve_time=preserve_time
-            )
-        else:
-            task = _CopyTask(src_fs, src_path, dst_fs, dst_path, preserve_time)
-=======
                 src_fs, src_path, dst_fs, dst_path, preserve_time=self.preserve_time
             )
         else:
@@ -170,5 +151,4 @@
                 src_file.close()
                 raise
             task = _CopyTask(src_file, dst_file)
->>>>>>> ebcd1a9d
             self.queue.put(task)